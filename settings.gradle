--- conflicted
+++ resolved
@@ -1,9 +1,4 @@
 rootProject.name = 'Dungeon Projekt'
 
-<<<<<<< HEAD
 // Include the projects in game, dungeon and blockly
-include 'game', 'dungeon', 'blockly', 'devDungeon'
-=======
-// Include the projects in game, dungeon, dojo-dungeon and blockly
-include 'game', 'dungeon', 'blockly', 'dojo-dungeon'
->>>>>>> c748839f
+include 'game', 'dungeon', 'blockly', 'dojo-dungeon', 'devDungeon'