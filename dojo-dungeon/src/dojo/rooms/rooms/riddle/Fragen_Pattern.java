package dojo.rooms.rooms.riddle;

import contrib.components.InteractionComponent;
import contrib.hud.dialogs.OkDialog;
import contrib.level.generator.graphBased.RoomGenerator;
import core.Entity;
import core.components.DrawComponent;
import core.components.PositionComponent;
import core.level.utils.DesignLabel;
import core.level.utils.LevelSize;
import core.utils.components.path.SimpleIPath;
import dojo.rooms.LevelRoom;
import dojo.rooms.Room;
import java.io.IOException;
import java.util.*;
import java.util.function.BiConsumer;
import java.util.stream.IntStream;
import task.Task;
import task.TaskContent;
import task.game.components.TaskComponent;
import task.game.hud.UIAnswerCallback;
import task.tasktype.Quiz;
import task.tasktype.quizquestion.FreeText;

/**
 * Informationen für den Spieler über diesen Raum:
 *
 * <p>In diesem Raum müssen verschiedene Design Patterns anhand eines UML-Klassendiagramms erkannt
 * werden. Die erkannten Design Patterns müssen dann dem Schamanen mitgeteilt werden.
 */
public class Fragen_Pattern extends Room {
  private final String FILE_NAME_PREFIX =
      "dojo-dungeon/todo-assets/Fragen_Pattern/UML_Klassendiagramm";
<<<<<<< HEAD
  private final String[] EXPECTED_PATTERNS = {
    ".*?none.*?",
    ".*?observer.*?",
    ".*?visitor.*?",
    ".*?(composite)|(kompositum).*?",
    ".*?adapter.*?",
    ".*?singleton.*?",
    ".*?observer.*?",
    ".*?visitor.*?",
  };
=======
  private final String[] EXPECTED_PATTERNS = {".*?observer.*?", ".*?visitor.*?"};
  private final int MIN_NUMBER_OF_CORRECT_ANSWERS = 1;
  private final int MAX_NUMBER_OF_WRONG_ANSWERS = 2;
  private List<Integer> patternIndices =
      new ArrayList<>(IntStream.range(0, EXPECTED_PATTERNS.length).boxed().toList());

  {
    Collections.shuffle(patternIndices);
  }

  private int currentPatternIndicesIndex = 0;
>>>>>>> 84d707aa
  private int currentPatternIndex = 0;
  private int correctAnswerCount = 0;
  private Entity zauberer;

  /**
   * Generate a new room.
   *
   * @param levelRoom the level node
   * @param gen the room generator
   * @param nextRoom the rooms next room
   * @param levelSize the size of this room
   * @param designLabel the design label of this room
   */
  public Fragen_Pattern(
      LevelRoom levelRoom,
      RoomGenerator gen,
      Room nextRoom,
      LevelSize levelSize,
      DesignLabel designLabel) {
    super(levelRoom, gen, nextRoom, levelSize, designLabel);

    try {
      generate();
    } catch (IOException e) {
      throw new RuntimeException(
          "Failed to generate: " + getClass().getName() + ": " + e.getMessage(), e);
    }
  }

  private void generate() throws IOException {
    // add entities to room
    Set<Entity> roomEntities = new HashSet<>();

    // add boss
    roomEntities.add(questBoss());

    addRoomEntities(roomEntities);
  }

  private Entity questBoss() throws IOException {
    // add boss
    zauberer = new Entity("Schamane der Patterns");
    zauberer.add(new PositionComponent());
    zauberer.add(new DrawComponent(new SimpleIPath("character/monster/orc_shaman")));

    setNextTask();

    return zauberer;
  }

  private void setNextTask() {
    Quiz question = newFreeText();

    zauberer.add(new TaskComponent(question, zauberer));
    zauberer.add(
        new InteractionComponent(
            1,
            true,
            (e, who) -> {
              UIAnswerCallback.askOnInteraction(question, showAnswersOnHud()).accept(e, who);
            }));
  }

  private BiConsumer<Task, Set<TaskContent>> showAnswersOnHud() {
    String title = "Antworten";
    String[] texts = {
      "Ihre Antwort ist korrekt!",
      "Die Tür wird geöffnet, aber Sie können auch noch weiter Fragen beantworten.",
      "Die Tür wird geöffnet. Bitte weitergehen, alle Fragen wurden bereits gestellt.",
    };

    return (task, taskContents) -> {
      String rawAnswer =
          taskContents.stream().map(t -> (Quiz.Content) t).findFirst().orElseThrow().content();
      String answer = rawAnswer.toLowerCase();

      if (answer.matches(EXPECTED_PATTERNS[currentPatternIndex])) {
        // Correct answer
        correctAnswerCount++;

        if (correctAnswerCount == MIN_NUMBER_OF_CORRECT_ANSWERS) {
          openDoors();
          if (hasNextPattern()) {
            setNextTask();
            OkDialog.showOkDialog(
                texts[0], title, () -> OkDialog.showOkDialog(texts[1], title, () -> {}));
          } else {
            OkDialog.showOkDialog(
                texts[0], title, () -> OkDialog.showOkDialog(texts[2], title, () -> {}));
          }
        } else {
          if (hasNextPattern()) {
            setNextTask();
            OkDialog.showOkDialog(texts[0], title, () -> {});
          } else {
            // Should not happen: no more questions but door isn't opened yet
            OkDialog.showOkDialog(
                texts[0], title, () -> OkDialog.showOkDialog(texts[2], title, () -> {}));
            openDoors();
          }
        }
      } else {
        // Wrong answer
        if (hasNextPattern()) {
          setNextTask();
          decreaseHerosHealthAtWrongTry(MAX_NUMBER_OF_WRONG_ANSWERS, () -> {});
        } else {
          // Should not happen: no more questions but door isn't opened yet
          decreaseHerosHealthAtWrongTry(
              MAX_NUMBER_OF_WRONG_ANSWERS, () -> OkDialog.showOkDialog(texts[2], title, () -> {}));
          openDoors();
        }
      }
    };
  }

  private Quiz newFreeText() {
    nextPattern();
    String questionText =
        "Welches Design-Pattern wird in dem UML-Klassendiagramm unter \""
            + FILE_NAME_PREFIX
            + currentPatternIndex
            + ".png\" dargestellt? Es reicht das Wort ohne den Zusatz Pattern! Wenn Sie kein Pattern erkennen, geben Sie bitte \"none\" ein.";
    return new FreeText(questionText);
  }

  private boolean hasNextPattern() {
    return currentPatternIndicesIndex < EXPECTED_PATTERNS.length;
  }

  private void nextPattern() {
    if (hasNextPattern()) {
      currentPatternIndex = patternIndices.get(currentPatternIndicesIndex);
      currentPatternIndicesIndex++;
    }
  }
}<|MERGE_RESOLUTION|>--- conflicted
+++ resolved
@@ -31,7 +31,6 @@
 public class Fragen_Pattern extends Room {
   private final String FILE_NAME_PREFIX =
       "dojo-dungeon/todo-assets/Fragen_Pattern/UML_Klassendiagramm";
-<<<<<<< HEAD
   private final String[] EXPECTED_PATTERNS = {
     ".*?none.*?",
     ".*?observer.*?",
@@ -42,8 +41,6 @@
     ".*?observer.*?",
     ".*?visitor.*?",
   };
-=======
-  private final String[] EXPECTED_PATTERNS = {".*?observer.*?", ".*?visitor.*?"};
   private final int MIN_NUMBER_OF_CORRECT_ANSWERS = 1;
   private final int MAX_NUMBER_OF_WRONG_ANSWERS = 2;
   private List<Integer> patternIndices =
@@ -54,7 +51,6 @@
   }
 
   private int currentPatternIndicesIndex = 0;
->>>>>>> 84d707aa
   private int currentPatternIndex = 0;
   private int correctAnswerCount = 0;
   private Entity zauberer;
