--- conflicted
+++ resolved
@@ -13,10 +13,7 @@
 import dojo.rooms.Room;
 import java.io.IOException;
 import java.util.*;
-<<<<<<< HEAD
 import java.util.concurrent.atomic.AtomicReference;
-=======
->>>>>>> 291f8cf8
 import java.util.function.BiConsumer;
 import java.util.stream.IntStream;
 import task.Task;
@@ -33,18 +30,11 @@
  * werden. Die erkannten Design Patterns müssen dann dem Schamanen mitgeteilt werden.
  */
 public class Fragen_Pattern extends Room {
-<<<<<<< HEAD
-  private final String FILENAME = "dojo-dungeon/todo-assets/Fragen_Pattern/UML_Klassendiagramm";
-  private final String[] expectedPatterns = {"Observer", "Visitor"};
-  private final List<Integer> indicesList = new LinkedList<>();
-  private int currentPatternIndex;
-  private Entity zauberer;
-=======
   private final String FILE_NAME_PREFIX =
       "dojo-dungeon/todo-assets/Fragen_Pattern/UML_Klassendiagramm";
   private final String[] EXPECTED_PATTERNS = {".*?observer.*?", ".*?visitor.*?"};
+  private final List<Integer> indicesList = new LinkedList<>();
   private int currentPatternIndex = 0;
->>>>>>> 291f8cf8
   private int correctAnswerCount = 0;
   private Entity zauberer;
 
@@ -119,14 +109,7 @@
         if (correctAnswerCount >= 2) {
           openDoors();
         }
-<<<<<<< HEAD
         setNextTask();
-=======
-        currentPatternIndex++;
-        if (currentPatternIndex < EXPECTED_PATTERNS.length) {
-          setNextTask();
-        }
->>>>>>> 291f8cf8
       } else {
         OkDialog.showOkDialog("Ihre Antwort ist nicht korrekt!", "Ok", () -> {});
       }
