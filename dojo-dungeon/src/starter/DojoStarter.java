--- conflicted
+++ resolved
@@ -21,20 +21,6 @@
 import java.util.HashMap;
 import java.util.logging.Level;
 
-<<<<<<< HEAD
-/** WTF? . */
-public class DojoStarter {
-  /**
-   * WTF? .
-   *
-   * @param args foo
-   * @throws IOException foo
-   */
-  public static void main(String[] args) throws IOException {
-    Game.initBaseLogger(Level.WARNING);
-    Game.loadConfig(new SimpleIPath("dungeon_config.json"), KeyboardConfig.class);
-    Game.disableAudio(true);
-=======
 /** Starter for the dojo-dungeon game. */
 public class DojoStarter {
   private static final String BACKGROUND_MUSIC = "sounds/background.wav";
@@ -176,7 +162,6 @@
         new SimpleIPath("dungeon_config.json"),
         contrib.configuration.KeyboardConfig.class,
         core.configuration.KeyboardConfig.class);
->>>>>>> 31c0e3aa
     Game.frameRate(30);
     Game.disableAudio(false);
     Game.windowTitle("Dojo-Dungeon");
