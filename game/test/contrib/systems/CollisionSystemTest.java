--- conflicted
+++ resolved
@@ -54,12 +54,12 @@
     /**
      * Helper to create an Entity and keep Testcode a bit more clean
      *
-     * @param position1 Position of the newly created Entity
+     * @param point1 Position of the newly created Entity
      * @return thr configured Entity
      */
-    private static Entity prepareEntityWithPosition(Position position1) {
+    private static Entity prepareEntityWithPosition(Point point1) {
         Entity e1 = new Entity();
-        new PositionComponent(e1, position1);
+        new PositionComponent(e1, point1);
         return e1;
     }
 
@@ -72,14 +72,9 @@
     public void checkForCollisionRight() {
         prepareEnvironment();
         CollisionSystem cs = new CollisionSystem();
-<<<<<<< HEAD
-        Position offset = new Point(0, 0);
-        Position size = new Point(1, 1);
-=======
         Game.addSystem(cs);
         Point offset = new Point(0, 0);
         Point size = new Point(1, 1);
->>>>>>> 71b9a956
         Entity e1 = prepareEntityWithPosition(new Point(0, 0));
         TriConsumer<Entity, Entity, Tile.Direction> collider = (a, b, c) -> {};
         CollideComponent hb1 =
@@ -108,14 +103,9 @@
     public void checkForCollisionRightNoIntersection() {
         prepareEnvironment();
         CollisionSystem cs = new CollisionSystem();
-<<<<<<< HEAD
-        Position offset = new Point(0, 0);
-        Position size = new Point(1, 1);
-=======
         Game.addSystem(cs);
         Point offset = new Point(0, 0);
         Point size = new Point(1, 1);
->>>>>>> 71b9a956
         Entity e1 = prepareEntityWithPosition(new Point(0, 0));
 
         TriConsumer<Entity, Entity, Tile.Direction> collider = (a, b, c) -> {};
@@ -144,14 +134,9 @@
     public void checkForCollisionLeft() {
         prepareEnvironment();
         CollisionSystem cs = new CollisionSystem();
-<<<<<<< HEAD
-        Position offset = new Point(0, 0);
-        Position size = new Point(1, 1);
-=======
         Game.addSystem(cs);
         Point offset = new Point(0, 0);
         Point size = new Point(1, 1);
->>>>>>> 71b9a956
         Entity e1 = prepareEntityWithPosition(new Point(0, 0));
         TriConsumer<Entity, Entity, Tile.Direction> collider = (a, b, c) -> {};
         CollideComponent hb1 =
@@ -182,8 +167,8 @@
         Game.addSystem(cs);
         Entity e1 = prepareEntityWithPosition(new Point(0, 0));
 
-        Position offset = new Point(0, 0);
-        Position size = new Point(1, 1);
+        Point offset = new Point(0, 0);
+        Point size = new Point(1, 1);
         TriConsumer<Entity, Entity, Tile.Direction> collider = (a, b, c) -> {};
         CollideComponent hb1 =
                 new CollideComponent(e1, new Point(offset), new Point(size), collider, collider);
@@ -209,14 +194,9 @@
     public void checkForCollisionBottomWithIntersection() {
         prepareEnvironment();
         CollisionSystem cs = new CollisionSystem();
-<<<<<<< HEAD
-        Position offset = new Point(0, 0);
-        Position size = new Point(1, 1);
-=======
         Game.addSystem(cs);
         Point offset = new Point(0, 0);
         Point size = new Point(1, 1);
->>>>>>> 71b9a956
         Entity e1 = prepareEntityWithPosition(new Point(0, 0));
         TriConsumer<Entity, Entity, Tile.Direction> collider = (a, b, c) -> {};
         CollideComponent hb1 =
@@ -243,14 +223,9 @@
     public void checkForCollisionBottomWithNoIntersection() {
         prepareEnvironment();
         CollisionSystem cs = new CollisionSystem();
-<<<<<<< HEAD
-        Position offset = new Point(0, 0);
-        Position size = new Point(1, 1);
-=======
         Game.addSystem(cs);
         Point offset = new Point(0, 0);
         Point size = new Point(1, 1);
->>>>>>> 71b9a956
         Entity e1 = prepareEntityWithPosition(new Point(0, 0));
         TriConsumer<Entity, Entity, Tile.Direction> collider = (a, b, c) -> {};
         CollideComponent hb1 =
@@ -276,14 +251,9 @@
     public void checkForCollisionTopWithIntersection() {
         prepareEnvironment();
         CollisionSystem cs = new CollisionSystem();
-<<<<<<< HEAD
-        Position offset = new Point(0, 0);
-        Position size = new Point(1, 1);
-=======
         Game.addSystem(cs);
         Point offset = new Point(0, 0);
         Point size = new Point(1, 1);
->>>>>>> 71b9a956
         Entity e1 = prepareEntityWithPosition(new Point(0, 0));
         TriConsumer<Entity, Entity, Tile.Direction> collider = (a, b, c) -> {};
         CollideComponent hb1 =
@@ -310,14 +280,9 @@
     public void checkForCollisionTopNoIntersection() {
         prepareEnvironment();
         CollisionSystem cs = new CollisionSystem();
-<<<<<<< HEAD
-        Position offset = new Point(0, 0);
-        Position size = new Point(1, 1);
-=======
         Game.addSystem(cs);
         Point offset = new Point(0, 0);
         Point size = new Point(1, 1);
->>>>>>> 71b9a956
         Entity e1 = prepareEntityWithPosition(new Point(0, 0));
         TriConsumer<Entity, Entity, Tile.Direction> collider = (a, b, c) -> {};
         CollideComponent hb1 =
@@ -531,31 +496,31 @@
     public void checkUpdateTwoEntitiesWithHitboxComponentColliding() {
         prepareEnvironment();
         CollisionSystem cs = new CollisionSystem();
-        Entity e1 = prepareEntityWithPosition(new Position(0, 0));
+        Entity e1 = prepareEntityWithPosition(new Point(0, 0));
         SimpleCounter sc1OnEnter = new SimpleCounter();
         SimpleCounter sc1OnLeave = new SimpleCounter();
         new CollideComponent(
                 e1,
-                new Position(0, 0),
-                new Position(1, 1),
+                new Point(0, 0),
+                new Point(1, 1),
                 (a, b, c) -> sc1OnEnter.inc(),
                 (a, b, c) -> sc1OnLeave.inc());
-        Entity e2 = prepareEntityWithPosition(new Position(0, 0));
+        Entity e2 = prepareEntityWithPosition(new Point(0, 0));
         SimpleCounter sc2OnEnter = new SimpleCounter();
         SimpleCounter sc2OnLeave = new SimpleCounter();
         new CollideComponent(
                 e2,
-                new Position(0, 0),
-                new Position(1, 1),
+                new Point(0, 0),
+                new Point(1, 1),
                 (a, b, c) -> sc2OnEnter.inc(),
                 (a, b, c) -> sc2OnLeave.inc());
-        Entity e3 = prepareEntityWithPosition(new Position(1, 2));
+        Entity e3 = prepareEntityWithPosition(new Point(1, 2));
         SimpleCounter sc3OnEnter = new SimpleCounter();
         SimpleCounter sc3OnLeave = new SimpleCounter();
         new CollideComponent(
                 e3,
-                new Position(0, 0),
-                new Position(1, 1),
+                new Point(0, 0),
+                new Point(1, 1),
                 (a, b, c) -> sc3OnEnter.inc(),
                 (a, b, c) -> sc3OnLeave.inc());
 
@@ -588,31 +553,31 @@
     public void checkUpdateTwoEntitiesWithHitboxComponentCollidingOnlyOnce() {
         prepareEnvironment();
         CollisionSystem cs = new CollisionSystem();
-        Entity e1 = prepareEntityWithPosition(new Position(0, 0));
+        Entity e1 = prepareEntityWithPosition(new Point(0, 0));
         SimpleCounter sc1OnEnter = new SimpleCounter();
         SimpleCounter sc1OnLeave = new SimpleCounter();
         new CollideComponent(
                 e1,
-                new Position(0, 0),
-                new Position(1, 1),
+                new Point(0, 0),
+                new Point(1, 1),
                 (a, b, c) -> sc1OnEnter.inc(),
                 (a, b, c) -> sc1OnLeave.inc());
-        Entity e2 = prepareEntityWithPosition(new Position(0, 0));
+        Entity e2 = prepareEntityWithPosition(new Point(0, 0));
         SimpleCounter sc2OnEnter = new SimpleCounter();
         SimpleCounter sc2OnLeave = new SimpleCounter();
         new CollideComponent(
                 e2,
-                new Position(0, 0),
-                new Position(1, 1),
+                new Point(0, 0),
+                new Point(1, 1),
                 (a, b, c) -> sc2OnEnter.inc(),
                 (a, b, c) -> sc2OnLeave.inc());
-        Entity e3 = prepareEntityWithPosition(new Position(1, 2));
+        Entity e3 = prepareEntityWithPosition(new Point(1, 2));
         SimpleCounter sc3OnEnter = new SimpleCounter();
         SimpleCounter sc3OnLeave = new SimpleCounter();
         new CollideComponent(
                 e3,
-                new Position(0, 0),
-                new Position(1, 1),
+                new Point(0, 0),
+                new Point(1, 1),
                 (a, b, c) -> sc3OnEnter.inc(),
                 (a, b, c) -> sc3OnLeave.inc());
 
@@ -640,31 +605,31 @@
     public void checkUpdateTwoEntitiesWithHitboxComponentNoLongerColliding() {
         prepareEnvironment();
         CollisionSystem cs = new CollisionSystem();
-        Entity e1 = prepareEntityWithPosition(new Position(0, 0));
+        Entity e1 = prepareEntityWithPosition(new Point(0, 0));
         SimpleCounter sc1OnEnter = new SimpleCounter();
         SimpleCounter sc1OnLeave = new SimpleCounter();
         new CollideComponent(
                 e1,
-                new Position(0, 0),
-                new Position(1, 1),
+                new Point(0, 0),
+                new Point(1, 1),
                 (a, b, c) -> sc1OnEnter.inc(),
                 (a, b, c) -> sc1OnLeave.inc());
-        Entity e2 = prepareEntityWithPosition(new Position(0, 0));
+        Entity e2 = prepareEntityWithPosition(new Point(0, 0));
         SimpleCounter sc2OnEnter = new SimpleCounter();
         SimpleCounter sc2OnLeave = new SimpleCounter();
         new CollideComponent(
                 e2,
-                new Position(0, 0),
-                new Position(1, 1),
+                new Point(0, 0),
+                new Point(1, 1),
                 (a, b, c) -> sc2OnEnter.inc(),
                 (a, b, c) -> sc2OnLeave.inc());
-        Entity e3 = prepareEntityWithPosition(new Position(1, 2));
+        Entity e3 = prepareEntityWithPosition(new Point(1, 2));
         SimpleCounter sc3OnEnter = new SimpleCounter();
         SimpleCounter sc3OnLeave = new SimpleCounter();
         new CollideComponent(
                 e3,
-                new Position(0, 0),
-                new Position(1, 1),
+                new Point(0, 0),
+                new Point(1, 1),
                 (a, b, c) -> sc3OnEnter.inc(),
                 (a, b, c) -> sc3OnLeave.inc());
         cs.showEntity(e1);
@@ -697,31 +662,31 @@
     public void checkUpdateTwoEntitiesWithHitboxComponentNoLongerCollidingOnlyOnce() {
         prepareEnvironment();
         CollisionSystem cs = new CollisionSystem();
-        Entity e1 = prepareEntityWithPosition(new Position(0, 0));
+        Entity e1 = prepareEntityWithPosition(new Point(0, 0));
         SimpleCounter sc1OnEnter = new SimpleCounter();
         SimpleCounter sc1OnLeave = new SimpleCounter();
         new CollideComponent(
                 e1,
-                new Position(0, 0),
-                new Position(1, 1),
+                new Point(0, 0),
+                new Point(1, 1),
                 (a, b, c) -> sc1OnEnter.inc(),
                 (a, b, c) -> sc1OnLeave.inc());
-        Entity e2 = prepareEntityWithPosition(new Position(0, 0));
+        Entity e2 = prepareEntityWithPosition(new Point(0, 0));
         SimpleCounter sc2OnEnter = new SimpleCounter();
         SimpleCounter sc2OnLeave = new SimpleCounter();
         new CollideComponent(
                 e2,
-                new Position(0, 0),
-                new Position(1, 1),
+                new Point(0, 0),
+                new Point(1, 1),
                 (a, b, c) -> sc2OnEnter.inc(),
                 (a, b, c) -> sc2OnLeave.inc());
-        Entity e3 = prepareEntityWithPosition(new Position(1, 2));
+        Entity e3 = prepareEntityWithPosition(new Point(1, 2));
         SimpleCounter sc3OnEnter = new SimpleCounter();
         SimpleCounter sc3OnLeave = new SimpleCounter();
         new CollideComponent(
                 e3,
-                new Position(0, 0),
-                new Position(1, 1),
+                new Point(0, 0),
+                new Point(1, 1),
                 (a, b, c) -> sc3OnEnter.inc(),
                 (a, b, c) -> sc3OnLeave.inc());
 
@@ -757,31 +722,31 @@
     public void checkUpdateCollisionNotBlockingOtherCollisions() {
         prepareEnvironment();
         CollisionSystem cs = new CollisionSystem();
-        Entity e1 = prepareEntityWithPosition(new Position(0, 0));
+        Entity e1 = prepareEntityWithPosition(new Point(0, 0));
         SimpleCounter sc1OnEnter = new SimpleCounter();
         SimpleCounter sc1OnLeave = new SimpleCounter();
         new CollideComponent(
                 e1,
-                new Position(0, 0),
-                new Position(1, 1),
+                new Point(0, 0),
+                new Point(1, 1),
                 (a, b, c) -> sc1OnEnter.inc(),
                 (a, b, c) -> sc1OnLeave.inc());
-        Entity e2 = prepareEntityWithPosition(new Position(.7f, 0));
+        Entity e2 = prepareEntityWithPosition(new Point(.7f, 0));
         SimpleCounter sc2OnEnter = new SimpleCounter();
         SimpleCounter sc2OnLeave = new SimpleCounter();
         new CollideComponent(
                 e2,
-                new Position(0, 0),
-                new Position(1, 1),
+                new Point(0, 0),
+                new Point(1, 1),
                 (a, b, c) -> sc2OnEnter.inc(),
                 (a, b, c) -> sc2OnLeave.inc());
-        Entity e3 = prepareEntityWithPosition(new Position(-.7f, 0));
+        Entity e3 = prepareEntityWithPosition(new Point(-.7f, 0));
         SimpleCounter sc3OnEnter = new SimpleCounter();
         SimpleCounter sc3OnLeave = new SimpleCounter();
         new CollideComponent(
                 e3,
-                new Position(0, 0),
-                new Position(1, 1),
+                new Point(0, 0),
+                new Point(1, 1),
                 (a, b, c) -> sc3OnEnter.inc(),
                 (a, b, c) -> sc3OnLeave.inc());
 
@@ -813,31 +778,31 @@
     public void checkUpdateCollisionNotCallingEveryOnLeaveCollider() {
         prepareEnvironment();
         CollisionSystem cs = new CollisionSystem();
-        Entity e1 = prepareEntityWithPosition(new Position(0, 0));
+        Entity e1 = prepareEntityWithPosition(new Point(0, 0));
         SimpleCounter sc1OnEnter = new SimpleCounter();
         SimpleCounter sc1OnLeave = new SimpleCounter();
         new CollideComponent(
                 e1,
-                new Position(0, 0),
-                new Position(1, 1),
+                new Point(0, 0),
+                new Point(1, 1),
                 (a, b, c) -> sc1OnEnter.inc(),
                 (a, b, c) -> sc1OnLeave.inc());
-        Entity e2 = prepareEntityWithPosition(new Position(.7f, 0));
+        Entity e2 = prepareEntityWithPosition(new Point(.7f, 0));
         SimpleCounter sc2OnEnter = new SimpleCounter();
         SimpleCounter sc2OnLeave = new SimpleCounter();
         new CollideComponent(
                 e2,
-                new Position(0, 0),
-                new Position(1, 1),
+                new Point(0, 0),
+                new Point(1, 1),
                 (a, b, c) -> sc2OnEnter.inc(),
                 (a, b, c) -> sc2OnLeave.inc());
-        Entity e3 = prepareEntityWithPosition(new Position(-.7f, 0));
+        Entity e3 = prepareEntityWithPosition(new Point(-.7f, 0));
         SimpleCounter sc3OnEnter = new SimpleCounter();
         SimpleCounter sc3OnLeave = new SimpleCounter();
         new CollideComponent(
                 e3,
-                new Position(0, 0),
-                new Position(1, 1),
+                new Point(0, 0),
+                new Point(1, 1),
                 (a, b, c) -> sc3OnEnter.inc(),
                 (a, b, c) -> sc3OnLeave.inc());
 
@@ -869,31 +834,31 @@
     public void checkUpdateCollisionCallingEveryOnLeaveCollider() {
         prepareEnvironment();
         CollisionSystem cs = new CollisionSystem();
-        Entity e1 = prepareEntityWithPosition(new Position(0, 0));
+        Entity e1 = prepareEntityWithPosition(new Point(0, 0));
         SimpleCounter sc1OnEnter = new SimpleCounter();
         SimpleCounter sc1OnLeave = new SimpleCounter();
         new CollideComponent(
                 e1,
-                new Position(0, 0),
-                new Position(1, 1),
+                new Point(0, 0),
+                new Point(1, 1),
                 (a, b, c) -> sc1OnEnter.inc(),
                 (a, b, c) -> sc1OnLeave.inc());
-        Entity e2 = prepareEntityWithPosition(new Position(.7f, 0));
+        Entity e2 = prepareEntityWithPosition(new Point(.7f, 0));
         SimpleCounter sc2OnEnter = new SimpleCounter();
         SimpleCounter sc2OnLeave = new SimpleCounter();
         new CollideComponent(
                 e2,
-                new Position(0, 0),
-                new Position(1, 1),
+                new Point(0, 0),
+                new Point(1, 1),
                 (a, b, c) -> sc2OnEnter.inc(),
                 (a, b, c) -> sc2OnLeave.inc());
-        Entity e3 = prepareEntityWithPosition(new Position(-.7f, 0));
+        Entity e3 = prepareEntityWithPosition(new Point(-.7f, 0));
         SimpleCounter sc3OnEnter = new SimpleCounter();
         SimpleCounter sc3OnLeave = new SimpleCounter();
         new CollideComponent(
                 e3,
-                new Position(0, 0),
-                new Position(1, 1),
+                new Point(0, 0),
+                new Point(1, 1),
                 (a, b, c) -> sc3OnEnter.inc(),
                 (a, b, c) -> sc3OnLeave.inc());
 
