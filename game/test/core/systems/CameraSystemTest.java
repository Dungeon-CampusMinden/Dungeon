package core.systems;

import static org.junit.Assert.*;

import com.badlogic.gdx.utils.GdxNativesLoader;

import core.Entity;
import core.Game;
import core.components.CameraComponent;
import core.components.PositionComponent;
import core.level.Tile;
import core.level.elements.ILevel;
import core.utils.position.Point;
import core.utils.position.Position;

import org.junit.After;
import org.junit.Before;
import org.junit.BeforeClass;
import org.junit.Test;
import org.mockito.Mockito;

public class CameraSystemTest {

    private static final Position TEST_POSITION = new Point(3, 3);
    private final ILevel level = Mockito.mock(ILevel.class);
    private final Tile startTile = Mockito.mock(Tile.class);
    private CameraSystem cameraSystem;
    private Position expectedFocusPosition;

    @BeforeClass
    public static void initGDX() {
        GdxNativesLoader.load(); // load natives for headless testing
    }

    @Before
    public void setup() {
        cameraSystem = new CameraSystem();
<<<<<<< HEAD
        Mockito.when(startTile.position()).thenReturn(TEST_POSITION);
        Mockito.when(level.randomTilePoint(Mockito.any())).thenReturn(TEST_POSITION);
=======
        Game.addSystem(cameraSystem);
        Mockito.when(startTile.position()).thenReturn(testPoint);
        Mockito.when(level.randomTilePoint(Mockito.any())).thenReturn(testPoint);
>>>>>>> 71b9a956
        Mockito.when(level.startTile()).thenReturn(startTile);
        Game.addSystem(new LevelSystem(null, null, () -> {}));
    }

    @After
    public void cleanup() {
        Game.removeAllEntities();
        Game.currentLevel(null);
        Game.removeAllSystems();
    }

    @Test
    public void executeWithEntity() {
        Game.currentLevel(level);
        Entity entity = new Entity();
        PositionComponent positionComponent = new PositionComponent(entity);
        new CameraComponent(entity);

        expectedFocusPosition = positionComponent.position();

        cameraSystem.execute();
        assertEquals(expectedFocusPosition.point().x, CameraSystem.camera().position.x, 0.001);
        assertEquals(expectedFocusPosition.point().y, CameraSystem.camera().position.y, 0.001);
    }

    @Test
    public void executeWithoutEntity() {
        Game.currentLevel(level);

        expectedFocusPosition = level.startTile().position();

        cameraSystem.execute();

        assertEquals(expectedFocusPosition.point().x, CameraSystem.camera().position.x, 0.001);
        assertEquals(expectedFocusPosition.point().y, CameraSystem.camera().position.y, 0.001);
    }

    @Test
    public void executeWithoutLevel() {
        Game.currentLevel(null);
        Position expectedFocusPosition = new Point(0, 0);
        cameraSystem.execute();
        assertEquals(expectedFocusPosition.point().x, CameraSystem.camera().position.x, 0.001);
        assertEquals(expectedFocusPosition.point().y, CameraSystem.camera().position.y, 0.001);
    }

    @Test
    public void isPointInFrustumWithVisiblePoint() {
        float x = 1.0f;
        float y = 1.0f;
        assertTrue(CameraSystem.isPointInFrustum(x, y));
    }

    @Test
    public void isPointInFrustumWithInvisiblePoint() {
        float x = 100.0f;
        float y = 100.0f;
        assertFalse(CameraSystem.isPointInFrustum(x, y));
    }
}<|MERGE_RESOLUTION|>--- conflicted
+++ resolved
@@ -11,7 +11,6 @@
 import core.level.Tile;
 import core.level.elements.ILevel;
 import core.utils.position.Point;
-import core.utils.position.Position;
 
 import org.junit.After;
 import org.junit.Before;
@@ -21,11 +20,11 @@
 
 public class CameraSystemTest {
 
-    private static final Position TEST_POSITION = new Point(3, 3);
+    private static final Point testPoint = new Point(3, 3);
     private final ILevel level = Mockito.mock(ILevel.class);
     private final Tile startTile = Mockito.mock(Tile.class);
     private CameraSystem cameraSystem;
-    private Position expectedFocusPosition;
+    private Point expectedFocusPosition;
 
     @BeforeClass
     public static void initGDX() {
@@ -35,14 +34,9 @@
     @Before
     public void setup() {
         cameraSystem = new CameraSystem();
-<<<<<<< HEAD
-        Mockito.when(startTile.position()).thenReturn(TEST_POSITION);
-        Mockito.when(level.randomTilePoint(Mockito.any())).thenReturn(TEST_POSITION);
-=======
         Game.addSystem(cameraSystem);
         Mockito.when(startTile.position()).thenReturn(testPoint);
         Mockito.when(level.randomTilePoint(Mockito.any())).thenReturn(testPoint);
->>>>>>> 71b9a956
         Mockito.when(level.startTile()).thenReturn(startTile);
         Game.addSystem(new LevelSystem(null, null, () -> {}));
     }
