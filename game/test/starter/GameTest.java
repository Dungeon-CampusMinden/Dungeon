package starter;

import static org.junit.Assert.*;

import com.badlogic.gdx.Gdx;
import com.badlogic.gdx.graphics.g2d.SpriteBatch;
<<<<<<< HEAD
import core.Entity;
import core.Game;
import core.LevelManager;
import core.level.generator.randomwalk.RandomWalkGenerator;
import core.utils.Constants;
import core.utils.DungeonCamera;
import core.utils.components.draw.Painter;
=======

import core.Game;
import core.utils.Constants;

import org.junit.After;
>>>>>>> 3174185b
import org.junit.Before;
import org.junit.Test;
import org.junit.runner.RunWith;
import org.powermock.core.classloader.annotations.PrepareForTest;
import org.powermock.modules.junit4.PowerMockRunner;
<<<<<<< HEAD
import org.powermock.reflect.Whitebox;
=======
>>>>>>> 3174185b

@RunWith(PowerMockRunner.class)
@PrepareForTest({Game.class, Gdx.class, Constants.class})
class GameTest {
<<<<<<< HEAD
=======

>>>>>>> 3174185b
    private Game game;
    private SpriteBatch batch;
    private int someArbitraryValueGreater0forDelta = 7;

    // Because of use of PowerMockRunner we need an empty constructor here
    public GameTest() {}

    @Before
<<<<<<< HEAD
    public void setUp() throws Exception {
        Game.getDelayedEntitySet().removeAll(Game.getEntities());
        Game.getDelayedEntitySet().update();

=======
    public void setup() throws Exception {
        /*
>>>>>>> 3174185b
        game = Mockito.spy(Game.class);
        batch = Mockito.mock(SpriteBatch.class);
        Whitebox.setInternalState(Gdx.class, "gl", Mockito.mock(GL20.class));
        PowerMockito.whenNew(Painter.class)
            .withAnyArguments()
            .thenReturn(Mockito.mock(Painter.class));
        PowerMockito.whenNew(SpriteBatch.class)
<<<<<<< HEAD
                .withAnyArguments()
                .thenReturn(Mockito.mock(SpriteBatch.class));
        PowerMockito.whenNew(LevelManager.class)
                .withAnyArguments()
                .thenReturn(Mockito.mock(LevelManager.class));
=======
            .withAnyArguments()
            .thenReturn(Mockito.mock(SpriteBatch.class));
        PowerMockito.whenNew(LevelManager.class)
            .withAnyArguments()
            .thenReturn(Mockito.mock(LevelManager.class));
>>>>>>> 3174185b
        PowerMockito.whenNew(DungeonCamera.class)
            .withAnyArguments()
            .thenReturn(Mockito.mock(DungeonCamera.class));
        PowerMockito.whenNew(RandomWalkGenerator.class)
            .withAnyArguments()
            .thenReturn(Mockito.mock(RandomWalkGenerator.class));

        PowerMockito.mockStatic(Constants.class, invocation -> "abc");
        */
    }

    @After
    public void cleanup() throws Exception {
        // Game.getDelayedEntitySet().removeAll(Game.getEntities());
        // Game.getDelayedEntitySet().update();
    }

    @Test
    public void test_render() {
        /*
        game.setSpriteBatch(batch);
         Mockito.verify(game).setSpriteBatch(batch);
         Mockito.verifyNoMoreInteractions(game, batch);

         game.render(someArbitraryValueGreater0forDelta);
         Mockito.verify(game).render(someArbitraryValueGreater0forDelta);
         Mockito.verify(game).setup();
         Mockito.verify(game).frame();
         Mockito.verify(game, Mockito.times(4)).runLoop();
         Mockito.verifyNoMoreInteractions(game);
        */
    }

    @Test
    public void test_render_paused() {
        /*
        game.setSpriteBatch(batch);
        when(game.runLoop()).thenReturn(false);
        Mockito.verify(game).setSpriteBatch(batch);
        Mockito.verifyNoMoreInteractions(game, batch);

        game.render(someArbitraryValueGreater0forDelta);
        Mockito.verify(game).render(someArbitraryValueGreater0forDelta);
        Mockito.verify(game).setup();
        Mockito.verify(game, never()).frame();
        when(game.runLoop()).thenReturn(true);
        Mockito.verify(game, Mockito.times(1)).runLoop();
        Mockito.verifyNoMoreInteractions(game);
         */
    }

    @Test
    public void addEntity() {
<<<<<<< HEAD
        Entity e1 = new Entity();
=======
        /*    Entity e1 = new Entity();
>>>>>>> 3174185b
        Game.addEntity(e1);
        assertFalse(Game.getEntities().contains(e1));
        Game.getDelayedEntitySet().update();
        assertTrue(Game.getEntities().contains(e1));
<<<<<<< HEAD
        assertEquals(1, Game.getEntities().size());
=======
        assertEquals(1, Game.getEntities().size());*/
>>>>>>> 3174185b
    }

    @Test
    public void removeEntity() {
<<<<<<< HEAD
        Entity e1 = new Entity();
=======
        /*        Entity e1 = new Entity();
>>>>>>> 3174185b
        Game.getDelayedEntitySet().update();
        Game.removeEntity(e1);
        Game.getDelayedEntitySet().update();
        assertFalse(Game.getEntities().contains(e1));
<<<<<<< HEAD
        assertEquals(0, Game.getEntities().size());
=======
        assertEquals(0, Game.getEntities().size());*/
>>>>>>> 3174185b
    }

    /*
    Cannot be tested at the moment, render test must be fixed first

    @Test
    public void test_getEntity(){}
     */

    @Test
    public void setHero() {
<<<<<<< HEAD
        Entity hero = new Entity();
=======
        /* Entity hero = new Entity();
>>>>>>> 3174185b
        Game.setHero(hero);
        assertEquals(hero, Game.getHero().get());
        Entity hero2 = new Entity();
        Game.setHero(hero2);
        assertEquals(hero2, Game.getHero().get());*/
    }
}<|MERGE_RESOLUTION|>--- conflicted
+++ resolved
@@ -4,38 +4,21 @@
 
 import com.badlogic.gdx.Gdx;
 import com.badlogic.gdx.graphics.g2d.SpriteBatch;
-<<<<<<< HEAD
-import core.Entity;
-import core.Game;
-import core.LevelManager;
-import core.level.generator.randomwalk.RandomWalkGenerator;
-import core.utils.Constants;
-import core.utils.DungeonCamera;
-import core.utils.components.draw.Painter;
-=======
 
 import core.Game;
 import core.utils.Constants;
 
 import org.junit.After;
->>>>>>> 3174185b
 import org.junit.Before;
 import org.junit.Test;
 import org.junit.runner.RunWith;
 import org.powermock.core.classloader.annotations.PrepareForTest;
 import org.powermock.modules.junit4.PowerMockRunner;
-<<<<<<< HEAD
-import org.powermock.reflect.Whitebox;
-=======
->>>>>>> 3174185b
 
 @RunWith(PowerMockRunner.class)
 @PrepareForTest({Game.class, Gdx.class, Constants.class})
 class GameTest {
-<<<<<<< HEAD
-=======
 
->>>>>>> 3174185b
     private Game game;
     private SpriteBatch batch;
     private int someArbitraryValueGreater0forDelta = 7;
@@ -44,15 +27,8 @@
     public GameTest() {}
 
     @Before
-<<<<<<< HEAD
-    public void setUp() throws Exception {
-        Game.getDelayedEntitySet().removeAll(Game.getEntities());
-        Game.getDelayedEntitySet().update();
-
-=======
     public void setup() throws Exception {
         /*
->>>>>>> 3174185b
         game = Mockito.spy(Game.class);
         batch = Mockito.mock(SpriteBatch.class);
         Whitebox.setInternalState(Gdx.class, "gl", Mockito.mock(GL20.class));
@@ -60,19 +36,11 @@
             .withAnyArguments()
             .thenReturn(Mockito.mock(Painter.class));
         PowerMockito.whenNew(SpriteBatch.class)
-<<<<<<< HEAD
-                .withAnyArguments()
-                .thenReturn(Mockito.mock(SpriteBatch.class));
-        PowerMockito.whenNew(LevelManager.class)
-                .withAnyArguments()
-                .thenReturn(Mockito.mock(LevelManager.class));
-=======
             .withAnyArguments()
             .thenReturn(Mockito.mock(SpriteBatch.class));
         PowerMockito.whenNew(LevelManager.class)
             .withAnyArguments()
             .thenReturn(Mockito.mock(LevelManager.class));
->>>>>>> 3174185b
         PowerMockito.whenNew(DungeonCamera.class)
             .withAnyArguments()
             .thenReturn(Mockito.mock(DungeonCamera.class));
@@ -126,38 +94,22 @@
 
     @Test
     public void addEntity() {
-<<<<<<< HEAD
-        Entity e1 = new Entity();
-=======
         /*    Entity e1 = new Entity();
->>>>>>> 3174185b
         Game.addEntity(e1);
         assertFalse(Game.getEntities().contains(e1));
         Game.getDelayedEntitySet().update();
         assertTrue(Game.getEntities().contains(e1));
-<<<<<<< HEAD
-        assertEquals(1, Game.getEntities().size());
-=======
         assertEquals(1, Game.getEntities().size());*/
->>>>>>> 3174185b
     }
 
     @Test
     public void removeEntity() {
-<<<<<<< HEAD
-        Entity e1 = new Entity();
-=======
         /*        Entity e1 = new Entity();
->>>>>>> 3174185b
         Game.getDelayedEntitySet().update();
         Game.removeEntity(e1);
         Game.getDelayedEntitySet().update();
         assertFalse(Game.getEntities().contains(e1));
-<<<<<<< HEAD
-        assertEquals(0, Game.getEntities().size());
-=======
         assertEquals(0, Game.getEntities().size());*/
->>>>>>> 3174185b
     }
 
     /*
@@ -169,11 +121,7 @@
 
     @Test
     public void setHero() {
-<<<<<<< HEAD
-        Entity hero = new Entity();
-=======
         /* Entity hero = new Entity();
->>>>>>> 3174185b
         Game.setHero(hero);
         assertEquals(hero, Game.getHero().get());
         Entity hero2 = new Entity();
