package core.utils;

<<<<<<< HEAD
import com.badlogic.gdx.Gdx;
import com.badlogic.gdx.graphics.g2d.TextureAtlas;
import com.badlogic.gdx.scenes.scene2d.ui.Skin;
=======
import core.Game;
>>>>>>> 3174185b

import java.net.URISyntaxException;
import java.net.URL;

public final class Constants {

    /** Virtual width and height. */
    public static final float FIELD_WIDTH_AND_HEIGHT_IN_PIXEL = 16f;

    /**
     * todo: what exactly is this?
     *
     * @return width of the viewport
     */
    public static float viewportWidth() {
        return Game.windowWidth() / FIELD_WIDTH_AND_HEIGHT_IN_PIXEL;
    }

    /**
     * todo: what exactly is this?
     *
     * @return height of the viewport
     */
    public static float viewportHeight() {
        return Game.windowHeight() / FIELD_WIDTH_AND_HEIGHT_IN_PIXEL;
    }

    /** 200% zoom. */
    public static final float DEFAULT_ZOOM_FACTOR = 0.5f;

    /** Value for LevelElements that are accessible */
    public static final boolean LEVELELEMENT_IS_ACCESSIBLE = true;
    /** Value for LevelElements that are not accessible */
    public static final boolean LEVELELEMENT_IS_NOT_ACCESSIBLE = false;

    /** set Path to libgdx default Skins */
    public static final String SKIN_FOR_DIALOG = "skin/uiskin.json";

    public static final int DIALOG_DIFFERENCE_MEASURE = 70;
    public static final String DEFAULT_HEADING = "Default heading";
    public static final String DEFAULT_MESSAGE = "Das Spiel ist pausiert.";
    public static final String DEFAULT_BUTTON_MESSAGE = "OK ";
    public static final String QUIZ_MESSAGE_TASK = "Aufgabestellung";

    public static final String QUIZ_MESSAGE_SOLUTION = "Lösung";

<<<<<<< HEAD
    public static final String TEST_IMAGE_PATH_FOR_DIALOG = "image_quiz/dummy.png";

    public static final Skin inventorySkin =
            new Skin(
                    Gdx.files.internal("skin/InventorySkin/inventorySkin.json"),
                    new TextureAtlas("skin/InventorySkin/inventorySkin.atlas"));

    public static final String INVENTORYSLOT_PATH = "skin/InventorySkin/inventorySlot.png";

    public static final String INVENTORYSLOT_ARMOUR_PATH =
            "skin/InventorySkin/inventorySlotArmour.png";
    public static final String INVENTORYSLOT_GLOVES_PATH =
            "skin/InventorySkin/inventorySlotGloves.png";
    public static final String INVENTORYSLOT_HELMET_PATH =
            "skin/InventorySkin/inventorySlotHelmet.png";
    public static final String INVENTORYSLOT_RING_PATH = "skin/InventorySkin/inventorySlotRing.png";
    public static final String INVENTORYSLOT_NECKLACE_PATH =
            "skin/InventorySkin/inventorySlotNecklace.png";
    public static final String INVENTORYSLOT_BOOK_PATH = "skin/InventorySkin/inventorySlotBook.png";
    public static final String INVENTORYSLOT_SCHIELD_PATH =
            "skin/InventorySkin/inventorySlotSchield.png";
    public static final String INVENTORYSLOT_SHOES_PATH =
            "skin/InventorySkin/inventorySlotShoes.png";
    public static final String INVENTORYSLOT_SWORD_PATH =
            "skin/InventorySkin/inventorySlotSword.png";

    public static final int SIZE_INVENTORY = 36;
=======
>>>>>>> 3174185b
    /**
     * @param path the relative path to the resource
     * @return the absolute path of the internal resource
     */
    @SuppressWarnings("unused")
    private static String resourceString(String path) {
        URL url = ClassLoader.getSystemClassLoader().getResource(path);
        assert (url != null);
        String modifiedPath = null;
        try {
            modifiedPath = url.toURI().getPath();
        } catch (URISyntaxException e) {
            e.printStackTrace();
        }
        assert (modifiedPath != null);
        return modifiedPath;
    }
}<|MERGE_RESOLUTION|>--- conflicted
+++ resolved
@@ -1,12 +1,6 @@
 package core.utils;
 
-<<<<<<< HEAD
-import com.badlogic.gdx.Gdx;
-import com.badlogic.gdx.graphics.g2d.TextureAtlas;
-import com.badlogic.gdx.scenes.scene2d.ui.Skin;
-=======
 import core.Game;
->>>>>>> 3174185b
 
 import java.net.URISyntaxException;
 import java.net.URL;
@@ -53,36 +47,6 @@
 
     public static final String QUIZ_MESSAGE_SOLUTION = "Lösung";
 
-<<<<<<< HEAD
-    public static final String TEST_IMAGE_PATH_FOR_DIALOG = "image_quiz/dummy.png";
-
-    public static final Skin inventorySkin =
-            new Skin(
-                    Gdx.files.internal("skin/InventorySkin/inventorySkin.json"),
-                    new TextureAtlas("skin/InventorySkin/inventorySkin.atlas"));
-
-    public static final String INVENTORYSLOT_PATH = "skin/InventorySkin/inventorySlot.png";
-
-    public static final String INVENTORYSLOT_ARMOUR_PATH =
-            "skin/InventorySkin/inventorySlotArmour.png";
-    public static final String INVENTORYSLOT_GLOVES_PATH =
-            "skin/InventorySkin/inventorySlotGloves.png";
-    public static final String INVENTORYSLOT_HELMET_PATH =
-            "skin/InventorySkin/inventorySlotHelmet.png";
-    public static final String INVENTORYSLOT_RING_PATH = "skin/InventorySkin/inventorySlotRing.png";
-    public static final String INVENTORYSLOT_NECKLACE_PATH =
-            "skin/InventorySkin/inventorySlotNecklace.png";
-    public static final String INVENTORYSLOT_BOOK_PATH = "skin/InventorySkin/inventorySlotBook.png";
-    public static final String INVENTORYSLOT_SCHIELD_PATH =
-            "skin/InventorySkin/inventorySlotSchield.png";
-    public static final String INVENTORYSLOT_SHOES_PATH =
-            "skin/InventorySkin/inventorySlotShoes.png";
-    public static final String INVENTORYSLOT_SWORD_PATH =
-            "skin/InventorySkin/inventorySlotSword.png";
-
-    public static final int SIZE_INVENTORY = 36;
-=======
->>>>>>> 3174185b
     /**
      * @param path the relative path to the resource
      * @return the absolute path of the internal resource
