package core.components;

import contrib.utils.components.draw.AdditionalAnimations;

import core.Component;
import core.Entity;
import core.systems.VelocitySystem;
import core.utils.components.draw.Animation;
import core.utils.components.draw.CoreAnimations;
import core.utils.components.draw.IPath;

import java.io.File;
import java.io.FileNotFoundException;
import java.io.IOException;
import java.util.*;
import java.util.logging.Logger;

/**
 * Store all {@link Animation}s for an entity.
 *
 * <p>At creation, the component will read in each subdirectory in the given path and create an
 * animation for each subdirectory.
 *
 * <p>Each Animation will be created with default settings. If you want to change these settings,
 * use the methods from {@link Animation}.
 *
 * <p>Use {@link #currentAnimation} to set the current animation.
 *
 * <p>Use {@link #currentAnimation} to get the current active animation or use {@link #getAnimation}
 * to get a specific animation.
 *
 * <p>Use {@link #hasAnimation} to check if the component has the desired animation.
 *
 * <p>If you want to add your own Animations, create a subdirectory for the animation and add the
 * path to an enum that implements the {@link IPath} interface. So if you want to add a jump
 * animation to the hero, just create a new directory "jump" in the assert-directory of your hero
 * (for example character/hero) and then add a new Enum-Value JUMP("jump") to {@link
 * AdditionalAnimations}
 *
 * <p>Animations will be searched in the default asset directory. Normally this is "game/assets",
 * but you can change it in the gradle.build file, if you like.
 *
 * <p>Note: each entity needs at least a {@link CoreAnimations#IDLE_LEFT} and {@link
 * CoreAnimations#IDLE_RIGHT} Animation.
 *
 * @see Animation
 * @see IPath
 */
public final class DrawComponent extends Component {
    private final Map<String, Animation> animationMap;
    private final Logger LOGGER = Logger.getLogger(this.getClass().getName());
    private Animation currentAnimation;

    /**
     * Create a new DrawComponent and add it to the associated entity.
     *
     * <p>Will read in all subdirectories of the given pathRelativeToAssets and use each file in the
     * subdirectory to create an animation. So each subdirectory should contain only the files for
     * one animation.
     *
     * <p>Will set the current animation to either idle down, idle left, idle right, idle up or
     * idle, depending on which one of these animations exist.
     *
     * <p>If no animations for any idle-state exist, {@link Animation#defaultAnimation()} for "IDLE"
     * is set.
     *
     * @param entity associated entity
     * @param pathRelativeToAssets Path (as a string) to the directory in the assets folder where
     *     the subdirectories containing the animation files are stored. Example:
     *     "character/knight".
     * @throws IOException if the given pathRelativeToAssets does not exist
     * @see Animation
     */
    public DrawComponent(final Entity entity, final String pathRelativeToAssets)
            throws IOException {
        super(entity);
        // fetch available animations
        try {
            ClassLoader classLoader = getClass().getClassLoader();
<<<<<<< HEAD
            File directory = new File(classLoader.getResource(path).getFile());
            animationMap =
                    Arrays.stream(directory.listFiles())
                            .filter(File::isDirectory)
                            .collect(Collectors.toMap(File::getName, Animation::of));

            currentAnimation(
                    CoreAnimations.IDLE_DOWN,
                    CoreAnimations.IDLE_LEFT,
                    CoreAnimations.IDLE_RIGHT,
                    CoreAnimations.IDLE_UP,
                    CoreAnimations.IDLE);
=======
            final String directoryPath = classLoader.getResource(pathRelativeToAssets).getFile();

            File directory = new File(directoryPath);
            animationMap = new HashMap<>();
            for (File subdir : directory.listFiles()) {
                final List<String> texturePaths = new ArrayList<>();
                for (File file : subdir.listFiles()) {
                    if (file.isFile()) {
                        texturePaths.add(
                                String.format(
                                        "%s/%s/%s",
                                        pathRelativeToAssets, subdir.getName(), file.getName()));
                    }
                }
                if (texturePaths.stream().findAny().isPresent()) {
                    animationMap.put(subdir.getName(), Animation.of(texturePaths));
                }
            }
            currentAnimation(
                CoreAnimations.IDLE_DOWN,
                CoreAnimations.IDLE_LEFT,
                CoreAnimations.IDLE_RIGHT,
                CoreAnimations.IDLE_UP,
                CoreAnimations.IDLE);
>>>>>>> e276e302

            // if no idle animation exists, set the missing texture animation as idle
            if (currentAnimation == null) {
                animationMap.put(CoreAnimations.IDLE.pathString(), Animation.defaultAnimation());
                currentAnimation(CoreAnimations.IDLE);
            }
        } catch (NullPointerException np) {
            // The component gets registered at the entity in super().
            // This means that if the files can't be loaded, the component is considered "defective"
            // and will likely throw exceptions.
            // For that reason, we remove the defective component from the entity.
            entity.removeComponent(DrawComponent.class);
            // We convert the "NullPointerException" to a "FileNotFoundException" because the only
            // reason for a NullPointerException is if the directory does not exist.
            throw new FileNotFoundException(
                    "Path "
                            + pathRelativeToAssets
                            + " not found. DrawComponent was removed from Entity: "
                            + entity);
        }
    }

    /**
     * Create a new DrawComponent with a specific animation.
     *
     * <p>The given animation will be used as idle-left and idle-right animation
     *
     * <p>This constructor is for special case only. Use {@link DrawComponent(Entity, String)} if
     * possible.
     *
     * @param entity associated entity
     * @param idle Animation to use as idle-left and idle-right animation.
     */
    public DrawComponent(final Entity entity, final Animation idle) {
        super(entity);
        animationMap = new HashMap<>();
        animationMap.put(CoreAnimations.IDLE_LEFT.pathString(), idle);
        animationMap.put(CoreAnimations.IDLE_RIGHT.pathString(), idle);
        currentAnimation = idle;
    }

    /**
     * Create a new DrawComponent with a specific animation map.
     *
     * <p>This constructor is for special case only (multiplayer). Use {@link DrawComponent(Entity,
     * String)} if possible.
     *
     * @param entity associated entity
     * @param animationMap predefined animations.
     */
    public DrawComponent(final Entity entity, final HashMap<String, Animation> animationMap) {
        super(entity);
        this.animationMap = animationMap;
        currentAnimation(CoreAnimations.IDLE_LEFT);
    }

    /**
     * Get the current animation being displayed on the entity.
     *
     * @return the current animation of the entity
     */
    public Animation currentAnimation() {
        return currentAnimation;
    }

    /**
     * Set the current animation displayed on the entity.
     *
     * <p>If the animation passed is not displayed on the entity, there may be another point in the
     * code where the animation is overwritten on the same tick (e.g., in {@link VelocitySystem}).
     *
     * <p>If the given animation is not stored in this component, a warning is logged.
     *
     * @param animationName Path of the new current animation (this is the name of the directory).
     *     If more than one path will be given, the first one that exists will be set as the new
     *     current animation.
     * @see IPath
     */
    public void currentAnimation(final IPath... animationName) {
        for (IPath animationPath : animationName) {
            Animation animation = animationMap.get(animationPath.pathString());
            if (animation != null) {
                currentAnimation = animation;
                return;
<<<<<<< HEAD
            } else
                LOGGER.warning(
                        "Animation "
                                + animationName
                                + " can not be set, because the given Animation could not be found for "
                                + entity.toString());
=======
            } else {
//                LOGGER.warning(
//                        "Animation "
//                                + animationName
//                                + " can not be set, because the given Animation could not be found for "
//                                + entity.toString());
            }
>>>>>>> e276e302
        }
    }

    /**
     * Get the Animation at the given path.
     *
     * <p>Can be null if the component does not store an animation with this path.
     *
     * @param path Path of the Animation
     * @return The animation or null
     */
    public Optional<Animation> getAnimation(final IPath path) {
        return Optional.ofNullable(animationMap.get(path.pathString()));
    }

    /**
     * Check if the component stores an animation with the given path.
     *
     * @param path Path of the animation to look for
     * @return true if the animation exists in this component, false if not
     */
    public boolean hasAnimation(final IPath path) {
        return animationMap.containsKey(path.pathString());
    }

    /**
     * Check if the animation at the given path is the current animation
     *
     * <p>Will log a warning if no animation is stored for the given path.
     *
     * @param path Path to the animation to check
     * @return true if the current animation equals the animation at the given path, false if not or
     *     no animation for the given oath is stored in this component.
     */
    public boolean isCurrentAnimation(final IPath path) {
        Optional<Animation> animation = getAnimation(path);
        if (animation.isPresent()) return animation.get() == currentAnimation;
//        LOGGER.warning("Animation " + path + " is not stored inside " + entity.toString());
        return false;
    }

    /**
     * Check if the current animation is a looping animation
     *
     * @return true if the current animation is looping
     */
    public boolean isCurrentAnimationLooping() {
        return currentAnimation.isLooping();
    }

    /**
     * Check if the current animation has finished playing
     *
     * @return true if the current animation has finished playing
     */
    public boolean isCurrentAnimationFinished() {
        return currentAnimation.isFinished();
    }
<<<<<<< HEAD
=======

    public HashMap<String, Animation> animationMap() {
        return (HashMap<String, Animation>) this.animationMap;
    }
>>>>>>> e276e302
}<|MERGE_RESOLUTION|>--- conflicted
+++ resolved
@@ -77,20 +77,6 @@
         // fetch available animations
         try {
             ClassLoader classLoader = getClass().getClassLoader();
-<<<<<<< HEAD
-            File directory = new File(classLoader.getResource(path).getFile());
-            animationMap =
-                    Arrays.stream(directory.listFiles())
-                            .filter(File::isDirectory)
-                            .collect(Collectors.toMap(File::getName, Animation::of));
-
-            currentAnimation(
-                    CoreAnimations.IDLE_DOWN,
-                    CoreAnimations.IDLE_LEFT,
-                    CoreAnimations.IDLE_RIGHT,
-                    CoreAnimations.IDLE_UP,
-                    CoreAnimations.IDLE);
-=======
             final String directoryPath = classLoader.getResource(pathRelativeToAssets).getFile();
 
             File directory = new File(directoryPath);
@@ -115,7 +101,6 @@
                 CoreAnimations.IDLE_RIGHT,
                 CoreAnimations.IDLE_UP,
                 CoreAnimations.IDLE);
->>>>>>> e276e302
 
             // if no idle animation exists, set the missing texture animation as idle
             if (currentAnimation == null) {
@@ -200,14 +185,6 @@
             if (animation != null) {
                 currentAnimation = animation;
                 return;
-<<<<<<< HEAD
-            } else
-                LOGGER.warning(
-                        "Animation "
-                                + animationName
-                                + " can not be set, because the given Animation could not be found for "
-                                + entity.toString());
-=======
             } else {
 //                LOGGER.warning(
 //                        "Animation "
@@ -215,7 +192,6 @@
 //                                + " can not be set, because the given Animation could not be found for "
 //                                + entity.toString());
             }
->>>>>>> e276e302
         }
     }
 
@@ -274,11 +250,8 @@
     public boolean isCurrentAnimationFinished() {
         return currentAnimation.isFinished();
     }
-<<<<<<< HEAD
-=======
 
     public HashMap<String, Animation> animationMap() {
         return (HashMap<String, Animation>) this.animationMap;
     }
->>>>>>> e276e302
 }