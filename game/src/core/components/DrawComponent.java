--- conflicted
+++ resolved
@@ -320,7 +320,6 @@
     this.animationMap = new HashMap<>(animationMap);
   }
 
-<<<<<<< HEAD
   // Helper method that loads the animation assets from the given path. Called by the constructor,
   // the animation map will be constructed from the subdirectories of the given path.
   private void loadAnimationAssets(final IPath path) throws IOException {
@@ -334,116 +333,6 @@
             entry.getValue().stream()
                 .map(p -> new SimpleIPath(p.toString()))
                 .collect(Collectors.toList()));
-=======
-  /**
-   * Loading animation assets.
-   *
-   * <p>Checks if the game is running in a JAR or not and will execute the corresponding loading
-   * logic.
-   *
-   * <p>TODO: This is only a quick fix! We need to implement a proper way of loading assets. (See <a
-   * href="https://github.com/Dungeon-CampusMinden/Dungeon/issues/1361">Issue #1361</a>)
-   *
-   * @param path The path of the animation assets.
-   */
-  private void loadAnimationAssets(final IPath path) throws IOException {
-
-    Thread thread = Thread.currentThread();
-    StackTraceElement[] stack = thread.getStackTrace();
-
-    StackTraceElement currentElement = null;
-    Class<?> clazz = null;
-    for (int i = 1; i < stack.length; i++) {
-      currentElement = stack[i];
-      if (!currentElement.getClassName().equals(DrawComponent.class.getName())) {
-        try {
-          clazz = ClassLoader.getSystemClassLoader().loadClass(currentElement.getClassName());
-        } catch (ClassNotFoundException e) {
-          System.err.println(
-              "Could not load class " + currentElement.getClassName() + " from stacktrace.");
-        }
-        break;
-      }
-    }
-
-    File jarFile =
-        new File(
-            (clazz == null ? getClass() : clazz)
-                .getProtectionDomain()
-                .getCodeSource()
-                .getLocation()
-                .getPath());
-    if (jarFile.isFile()) loadAnimationsFromJar(path, jarFile);
-    else loadAnimationsFromIDE(path);
-  }
-
-  /**
-   * Load the animation assets if the game is running in a JAR.
-   *
-   * <p>This function will create a map of directories ({@link String}) and the files ({@link
-   * LinkedList}) inside these directories. The map will be filled with the directories inside the
-   * given path (e.g., "character/knight"). Ultimately, this function will manually create an
-   * Animation for each entry within this map.
-   *
-   * @param path Path to the assets.
-   * @param jarFile Path to the JAR files.
-   * @throws IOException if the JAR file or the files in the JAR file cannot be read.
-   */
-  private void loadAnimationsFromJar(final IPath path, final File jarFile) throws IOException {
-
-    JarFile jar = new JarFile(jarFile);
-    Enumeration<JarEntry> entries = jar.entries(); // gives ALL entries in jar
-
-    // This will be used to map the directory names (e.g., "idle") and the texture files.
-    // Ultimately, we will create animations out of this by using the
-    // Animation(LinkedList<String>) constructor.
-
-    HashMap<String, List<IPath>> storage = new HashMap<>();
-    animationMap = new HashMap<>();
-
-    // Iterate over each file and directory in the JAR.
-
-    while (entries.hasMoreElements()) {
-      // example: character/knight/idle_down/idle_down_knight_1.png
-      // but also: character/knight/idle/
-      // and: character/knight/
-      String fileName = entries.nextElement().getName();
-
-      // If the entry starts with the path name (character/knight/idle),
-      // this is true for entries like (character/knight/idle_down/idle_down_knight_1.png) and
-      // (character/knight/idle/).
-      if (fileName.startsWith(path.pathString() + "/")) {
-
-        // Get the index of the last FileSeparator; every character after that separator is
-        // part of the filename.
-        int lastSlashIndex = fileName.lastIndexOf("/");
-
-        // Ignore directories, so we only work with strings like
-        // (character/knight/idle_down/idle_down_knight_1.png).
-        if (lastSlashIndex != fileName.length() - 1) {
-          // Get the index of the second-to-last part of the string.
-          // For example, in "character/knight/idle_down/idle_down_knight_1.png", this would be the
-          // index of the slash in "/idle".
-
-          int secondLastSlashIndex = fileName.lastIndexOf("/", lastSlashIndex - 1);
-
-          // Get the name of the directory. The directory name is between the
-          // second-to-last and the last separator index.
-          // The directory name serves as the key of the animation in the animation map
-          // (similar to what the IPATh values are for them).
-          // For example: "idle"
-
-          String lastDir = fileName.substring(secondLastSlashIndex + 1, lastSlashIndex);
-
-          // add animation-files to new or existing storage map
-          if (storage.containsKey(lastDir)) storage.get(lastDir).add(new SimpleIPath(fileName));
-          else {
-            LinkedList<IPath> list = new LinkedList<>();
-            list.add(new SimpleIPath(fileName));
-            storage.put(lastDir, list);
-          }
-        }
->>>>>>> 84d707aa
       }
 
       animationMap =
