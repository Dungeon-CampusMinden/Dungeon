--- conflicted
+++ resolved
@@ -27,15 +27,8 @@
  * @see Input.Keys
  * @see core.systems.PlayerSystem
  */
-<<<<<<< HEAD
-public class PlayerComponent extends Component {
-
-    private final Logger LOGGER = Logger.getLogger(this.getClass().getName());
-    private final Map<Integer, Consumer<Entity>> functions;
-=======
 public final class PlayerComponent extends Component {
     private final Map<Integer, Consumer<Entity>> callbacks;
->>>>>>> 3174185b
 
     /**
      * Create a new PlayerComponent and add it to the associated entity.
@@ -76,24 +69,10 @@
 
     /** Execute the callback function registered to a key when it is pressed. */
     public void execute() {
-<<<<<<< HEAD
-        functions.forEach(this::execute);
-    }
-
-    private void execute(Integer key, Consumer<Entity> function) {
-        if (key == KeyboardConfig.INVENTORY_OPEN.get() && Gdx.input.isKeyJustPressed(key))
-            function.accept(entity);
-        else if (key == KeyboardConfig.INTERACT_WORLD.get() && Gdx.input.isKeyJustPressed(key))
-            function.accept(entity);
-        else if (!(key == KeyboardConfig.INVENTORY_OPEN.get()
-                        || key == KeyboardConfig.INTERACT_WORLD.get())
-                && Gdx.input.isKeyPressed(key)) function.accept(entity);
-=======
         callbacks.forEach(this::execute);
     }
 
     private void execute(int key, final Consumer<Entity> callback) {
         if (Gdx.input.isKeyPressed(key)) callback.accept(entity);
->>>>>>> 3174185b
     }
 }