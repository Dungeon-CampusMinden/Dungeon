--- conflicted
+++ resolved
@@ -193,11 +193,6 @@
     public void run() {
         if (!run) LOGGER.info(this.getClass().getName() + " is running");
         run = true;
-<<<<<<< HEAD
-        // Disabled log because currently it overfills console
-        //        LOGGER.info(this.getClass().getName() + " is running");
-=======
->>>>>>> c35987dc
     }
 
     /**
