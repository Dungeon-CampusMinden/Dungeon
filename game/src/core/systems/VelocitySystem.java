package core.systems;

import com.badlogic.gdx.Gdx;
import com.badlogic.gdx.math.Vector2;

import contrib.components.HealthComponent;
import contrib.components.ProjectileComponent;

import core.Entity;
import core.Game;
import core.System;
import core.components.DrawComponent;
import core.components.PositionComponent;
import core.components.VelocityComponent;
import core.utils.Point;
import core.utils.components.MissingComponentException;
import core.utils.components.draw.CoreAnimations;

import java.util.concurrent.atomic.AtomicBoolean;

/**
 * The VelocitySystem controls the movement of the entities in the game.
 *
 * <p>Entities with the {@link VelocityComponent}, {@link PositionComponent}, and {@link
 * DrawComponent} will be processed by this system.
 *
 * <p>The system will take the {@link VelocityComponent#currentXVelocity()} and {@link
 * VelocityComponent#currentYVelocity()} and calculate the new position of the entity based on their
 * current position stored in the {@link PositionComponent}. If the new position is a valid
 * position, which means the tile they would stand on is accessible, the new position will be set.
 *
 * <p>This system will also set the current animation to {@link CoreAnimations#RUN_LEFT} or {@link
 * CoreAnimations#RUN_RIGHT} if the position is valid.
 *
 * <p>If the new position is not valid, the {@link CoreAnimations#IDLE_LEFT} or {@link
 * CoreAnimations#IDLE_RIGHT} animations will be set as the new current animation.
 *
 * <p>At the end, the {@link VelocityComponent#currentXVelocity(float)} and {@link
 * VelocityComponent#yVelocity(float)} will be set to 0.
 *
 * @see VelocityComponent
 * @see DrawComponent
 * @see PositionComponent
 * @see core.level.elements.ILevel
 */
public final class VelocitySystem extends System {

    /** Create a new VelocitySystem */
    public VelocitySystem() {
        super(VelocityComponent.class, PositionComponent.class, DrawComponent.class);
    }

    /** Updates the position of all entities based on their velocity */
    @Override
    public void execute() {
        entityStream().map(this::buildDataObject).forEach(this::updatePosition);
    }

    private void updatePosition(VSData vsd) {
        Vector2 velocity = new Vector2(vsd.vc.currentXVelocity(), vsd.vc.currentYVelocity());
        float maxSpeed = Math.max(Math.abs(vsd.vc.xVelocity()), Math.abs(vsd.vc.yVelocity()));
        // Limit velocity to maxSpeed (primarily for diagonal movement)
        if (velocity.len() > maxSpeed) {
            velocity.nor();
            velocity.scl(maxSpeed);
        }
        if (Gdx.graphics != null) {
            velocity.scl(Gdx.graphics.getDeltaTime());
        }

        float newX = vsd.pc.position().x + velocity.x;
        float newY = vsd.pc.position().y + velocity.y;

        if (Game.tileAT(new Point(newX, newY)).isAccessible()) {
            vsd.pc.position(new Point(newX, newY));
            this.movementAnimation(vsd);
        } else if (Game.tileAT(new Point(newX, vsd.pc.position().y)).isAccessible()) {
            vsd.pc.position(new Point(newX, vsd.pc.position().y));
            this.movementAnimation(vsd);
            vsd.vc.currentYVelocity(0.0f);
        } else if (Game.tileAT(new Point(vsd.pc.position().x, newY)).isAccessible()) {
            vsd.pc.position(new Point(vsd.pc.position().x, newY));
            this.movementAnimation(vsd);
            vsd.vc.currentXVelocity(0.0f);
        }

        // remove projectiles that hit the wall or other non-accessible
        // tiles
        else if (vsd.e.fetch(ProjectileComponent.class).isPresent()) Game.remove(vsd.e);

        float friction = Game.tileAT(vsd.pc.position()).friction();
        float newVX = vsd.vc.currentXVelocity() * (Math.min(1.0f, 1.0f - friction));
        if (Math.abs(newVX) < 0.01f) newVX = 0.0f;
        float newVY = vsd.vc.currentYVelocity() * (Math.min(1.0f, 1.0f - friction));
        if (Math.abs(newVY) < 0.01f) newVY = 0.0f;

        vsd.vc.currentYVelocity(newVY);
        vsd.vc.currentXVelocity(newVX);
    }

    private VSData buildDataObject(Entity e) {
        VelocityComponent vc =
                e.fetch(VelocityComponent.class)
                        .orElseThrow(
                                () -> MissingComponentException.build(e, VelocityComponent.class));

        PositionComponent pc =
                e.fetch(PositionComponent.class)
                        .orElseThrow(
                                () -> MissingComponentException.build(e, PositionComponent.class));

        DrawComponent dc =
                e.fetch(DrawComponent.class)
                        .orElseThrow(() -> MissingComponentException.build(e, DrawComponent.class));

        return new VSData(e, vc, pc, dc);
    }

    private void movementAnimation(VSData vsd) {

        AtomicBoolean isDead = new AtomicBoolean(false);
        vsd.e
                .fetch(HealthComponent.class)
                .ifPresent(
                        component -> {
                            isDead.set(component.isDead());
                        });

        if (isDead.get()) {
            return;
        }

        float x = vsd.vc.currentXVelocity();
        float y = vsd.vc.currentYVelocity();
        if (x != 0 || y != 0) {
            if (x > 0) vsd.dc.queueAnimation(CoreAnimations.RUN_RIGHT, CoreAnimations.RUN);
            else if (x < 0) vsd.dc.queueAnimation(CoreAnimations.RUN_LEFT, CoreAnimations.RUN);
            else if (y > 0) vsd.dc.queueAnimation(CoreAnimations.RUN_UP, CoreAnimations.RUN);
            else if (y < 0) vsd.dc.queueAnimation(CoreAnimations.RUN_DOWN, CoreAnimations.RUN);
            vsd.dc.deQueueByPriority(0);
        }

        // idle
        else {
            // each drawComponent has an idle animation, so no check is needed
            if (vsd.dc.isCurrentAnimation(CoreAnimations.IDLE_LEFT)
                    || vsd.dc.isCurrentAnimation(CoreAnimations.RUN_LEFT))
                vsd.dc.queueAnimation(
                        2,
                        CoreAnimations.IDLE_LEFT,
                        CoreAnimations.IDLE,
                        CoreAnimations.IDLE_RIGHT,
                        CoreAnimations.IDLE_DOWN,
                        CoreAnimations.IDLE_UP);
            else if (vsd.dc.isCurrentAnimation(CoreAnimations.IDLE_RIGHT)
                    || vsd.dc.isCurrentAnimation(CoreAnimations.RUN_RIGHT))
                vsd.dc.queueAnimation(
                        2,
                        CoreAnimations.IDLE_RIGHT,
                        CoreAnimations.IDLE,
                        CoreAnimations.IDLE_LEFT,
                        CoreAnimations.IDLE_DOWN,
                        CoreAnimations.IDLE_UP);
            else if (vsd.dc.isCurrentAnimation(CoreAnimations.IDLE_UP)
<<<<<<< HEAD
                    || vsd.dc.isCurrentAnimation(CoreAnimations.RUN_DOWN))
                vsd.dc.queueAnimation(
                        2,
=======
                    || vsd.dc.isCurrentAnimation(CoreAnimations.RUN_UP))
                vsd.dc.currentAnimation(
>>>>>>> 264cb772
                        CoreAnimations.IDLE_UP,
                        CoreAnimations.IDLE,
                        CoreAnimations.IDLE_DOWN,
                        CoreAnimations.IDLE_LEFT,
                        CoreAnimations.IDLE_RIGHT);
            else
                vsd.dc.queueAnimation(
                        2,
                        CoreAnimations.IDLE_DOWN,
                        CoreAnimations.IDLE,
                        CoreAnimations.IDLE_UP,
                        CoreAnimations.IDLE_LEFT,
                        CoreAnimations.IDLE_RIGHT);
        }
    }

    private record VSData(Entity e, VelocityComponent vc, PositionComponent pc, DrawComponent dc) {}
}<|MERGE_RESOLUTION|>--- conflicted
+++ resolved
@@ -162,14 +162,9 @@
                         CoreAnimations.IDLE_DOWN,
                         CoreAnimations.IDLE_UP);
             else if (vsd.dc.isCurrentAnimation(CoreAnimations.IDLE_UP)
-<<<<<<< HEAD
-                    || vsd.dc.isCurrentAnimation(CoreAnimations.RUN_DOWN))
+                    || vsd.dc.isCurrentAnimation(CoreAnimations.RUN_UP))
                 vsd.dc.queueAnimation(
                         2,
-=======
-                    || vsd.dc.isCurrentAnimation(CoreAnimations.RUN_UP))
-                vsd.dc.currentAnimation(
->>>>>>> 264cb772
                         CoreAnimations.IDLE_UP,
                         CoreAnimations.IDLE,
                         CoreAnimations.IDLE_DOWN,
