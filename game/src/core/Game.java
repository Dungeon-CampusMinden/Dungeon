package core;

import static com.badlogic.gdx.graphics.GL20.GL_COLOR_BUFFER_BIT;

import static core.utils.logging.LoggerConfig.initBaseLogger;

import com.badlogic.gdx.Gdx;
import com.badlogic.gdx.Input;
import com.badlogic.gdx.ScreenAdapter;
import com.badlogic.gdx.ai.pfa.GraphPath;
import com.badlogic.gdx.backends.lwjgl3.Lwjgl3Application;
import com.badlogic.gdx.backends.lwjgl3.Lwjgl3ApplicationConfiguration;
import com.badlogic.gdx.graphics.g2d.SpriteBatch;
import com.badlogic.gdx.scenes.scene2d.Stage;
import com.badlogic.gdx.utils.Scaling;
import com.badlogic.gdx.utils.viewport.ScalingViewport;

import contrib.configuration.KeyboardConfig;
import contrib.systems.DebuggerSystem;

import core.components.PositionComponent;
import core.components.UIComponent;
import core.configuration.Configuration;
import core.hud.UITools;
import core.hud.heroUI.HeroUI;
import core.level.IOnLevelLoader;
import core.level.Tile;
import core.level.elements.ILevel;
import core.level.generator.IGenerator;
import core.level.generator.postGeneration.WallGenerator;
import core.level.generator.randomwalk.RandomWalkGenerator;
import core.level.utils.Coordinate;
import core.level.utils.LevelElement;
import core.level.utils.LevelSize;
import core.systems.*;
import core.utils.Constants;
import core.utils.DelayedSet;
import core.utils.IVoidFunction;
import core.utils.Point;
import core.utils.components.MissingComponentException;
import core.utils.components.draw.Painter;

import java.io.IOException;
import java.util.HashMap;
import java.util.Map;
import java.util.Optional;
import java.util.logging.Logger;
import java.util.stream.Stream;

/** The heart of the framework. From here all strings are pulled. */
public final class Game extends ScreenAdapter implements IOnLevelLoader {

    /**
     * A Map with each {@link System} in the game.
     *
     * <p>The Key-Value is the Class of the system
     */
    private static final Map<Class<? extends System>, System> systems = new HashMap<>();
    /** All entities that are currently active in the dungeon */
    private static final DelayedSet<Entity> entities = new DelayedSet<>();

    private static final Logger LOGGER = Logger.getLogger("Game");
    /**
     * The currently loaded level of the game.
     *
     * @see ILevel
     * @see LevelManager
     */
    private static ILevel currentLevel;
    /**
     * The width of the game window in pixels.
     *
     * <p>Manipulating this value will only result in changes before {@link Game#run} was executed.
     */
    private static int WINDOW_WIDTH = 640;
    /**
     * Part of the pre-run configuration. The height of the game window in pixels.
     *
     * <p>Manipulating this value will only result in changes before {@link Game#run} was executed.
     */
    private static int WINDOW_HEIGHT = 480;
    /**
     * Part of the pre-run configuration. The fps of the game (frames per second)
     *
     * <p>Manipulating this value will only result in changes before {@link Game#run} was executed.
     */
    private static int FRAME_RATE = 30;
    /**
     * Part of the pre-run configuration. The title of the Game-Window.
     *
     * <p>Manipulating this value will only result in changes before {@link Game#run} was executed.
     */
    private static String WINDOW_TITLE = "PM-Dungeon";
    /**
     * Part of the pre-run configuration. The path (as String) to the logo of the Game-Window.
     *
     * <p>Manipulating this value will only result in changes before {@link Game#run} was executed.
     */
    private static String LOGO_PATH = "logo/CatLogo_35x35.png";
    /** Currently used level-size configuration for generating new level */
    private static LevelSize LEVELSIZE = LevelSize.SMALL;
    /**
     * Part of the pre-run configuration.
     * This function will be called at each frame.
     * <p> Use this, if you want to execute some logic outside of a system.</p>
     * <p> Will not replace {@link #onFrame )</p>
     */
    private static IVoidFunction userOnFrame = () -> {};
    /**
     * Part of the pre-run configuration. This function will be called after a level was loaded.
     *
     * <p>Use this, if you want to execute some logic after a level was loaded. For example spawning
     * some Monsters.
     *
     * <p>Will not replace {@link #onLevelLoad}
     */
    private static IVoidFunction userOnLevelLoad = () -> {};
    /**
     * Part of the pre-run configuration. If this value is true, the audio for the game will be
     * disabled.
     *
     * <p>Manipulating this value will only result in changes before {@link Game#run} was executed.
     */
    private static boolean DISABLE_AUDIO = false;

    private static Entity hero;

    private static Stage stage;

    private static LevelManager levelManager;

    /**
     * The batch is necessary to draw ALL the stuff. Every object that uses draw need to know the
     * batch.
     */
    private SpriteBatch batch;
    /** Draws objects */
    private Painter painter;

    private boolean doSetup = true;
    private DebuggerSystem debugger;
    private boolean uiDebugFlag = false;

    // for singleton
    private Game() {}

    /**
     * @return the currently loaded level
     */
    public static ILevel currentLevel() {
        return currentLevel;
    }

    /**
     * @return a copy of the map that stores all registered {@link System} in the game.
     */
    public static Map<Class<? extends System>, System> systems() {
        return new HashMap<>(systems);
    }

    /** Remove all registered systems from the game. */
    public static void removeAllSystems() {
        systems.clear();
    }

    /**
     * Width of the game-window in pixel
     *
     * @return the width of the game-window im pixel
     */
    public static int windowWidth() {
        return WINDOW_WIDTH;
    }

    /**
     * Height of the game-window in pixel
     *
     * @return the height of the game-window im pixel
     */
    public static int windowHeight() {
        return WINDOW_HEIGHT;
    }

    /**
     * Get the current frame rate of the game
     *
     * @return current frame rate of the game
     */
    public static int frameRate() {
        return FRAME_RATE;
    }

    /**
     * The currently set level-Size.
     *
     * <p>This value is used for the generation of the next level.
     *
     * <p>The currently active level can have a different size.
     *
     * @return currently set level-Size.
     */
    public static LevelSize levelSize() {
        return LEVELSIZE;
    }

    /**
     * Set the width of the game window in pixels.
     *
     * <p>Part of the pre-run configuration: Manipulating this value will only result in changes
     * before {@link Game#run} was executed.
     *
     * @param windowWidth: the new width of the game window in pixels.
     */
    public static void windowWidth(int windowWidth) {
        WINDOW_WIDTH = windowWidth;
    }

    /**
     * Set the height of the game window in pixels.
     *
     * <p>Part of the pre-run configuration: Manipulating this value will only result in changes
     * before {@link Game#run} was executed.
     *
     * @param windowHeight: the new height of the game window in pixels.
     */
    public static void windowHeight(int windowHeight) {
        WINDOW_HEIGHT = windowHeight;
    }

    /**
     * The frames per second of the game. The FPS determine in which interval the update cycle of
     * the systems is triggered. Each system is updated once per frame. With an FPS of 30, each
     * system is updated 30 times per second.
     *
     * <p>Part of the pre-run configuration: Manipulating this value will only result in changes
     * before {@link Game#run} was executed.
     *
     * @param frameRate: the new fps of the game
     */
    public static void frameRate(int frameRate) {
        FRAME_RATE = frameRate;
    }

    /**
     * Set the title of the game window.
     *
     * <p>Part of the pre-run configuration: Manipulating this value will only result in changes
     * before {@link Game#run} was executed.
     *
     * @param windowTitle: new title
     */
    public static void windowTitle(String windowTitle) {
        WINDOW_TITLE = windowTitle;
    }

    /**
     * Set the path to the logo of the game window.
     *
     * <p>Part of the pre-run configuration: Manipulating this value will only result in changes
     * before {@link Game#run} was executed.
     *
     * @param logoPath: path to the nwe logo as String
     */
    public static void logoPath(String logoPath) {
        LOGO_PATH = logoPath;
    }

    /**
     * Set the {@link LevelSize} of the next level.
     *
     * @param levelSize Size of the next level.
     */
    public static void levelSize(LevelSize levelSize) {
        Game.LEVELSIZE = levelSize;
    }

    /**
     * Set the function that will be executed at each frame.
     * <p> Use this, if you want to execute some logic outside of a system.</p>
     * <p> Will not replace {@link #onFrame )</p>
     *
     * @param userFrame function that will be called at each frame.
     * @see IVoidFunction
     */
    public static void userOnFrame(IVoidFunction userFrame) {
        Game.userOnFrame = userFrame;
    }

    /**
     * Set the function that will be executed after a new level was loaded.
     *
     * <p>Use this, if you want to execute some logic after a level was loaded. For example spawning
     * some Monsters.
     *
     * @param userOnLevelLoad the function that will be executed after a new level was loaded
     * @see IVoidFunction
     *     <p>Will not replace {@link #onLevelLoad}
     */
    public static void userOnLevelLoad(IVoidFunction userOnLevelLoad) {
        Game.userOnLevelLoad = userOnLevelLoad;
    }

    /**
     * Set if you want to disable or enable the audi of the game.
     *
     * <p>Part of the pre-run configuration: Manipulating this value will only result in changes
     * before {@link Game#run} was executed.
     *
     * @param disableAudio true if you want to disable the audio, false (default) if not.
     */
    public static void disableAudio(boolean disableAudio) {
        DISABLE_AUDIO = disableAudio;
    }

    /**
     * In the next frame, each system will be informed that the given entity has changes in its
     * Component Collection.
     *
     * @param entity the entity that has changes in its Component Collection
     */
    public static void informAboutChanges(Entity entity) {
        entities.add(entity);
        LOGGER.info("Entity: " + entity + " informed the Game about component changes.");
    }

    /**
     * The given entity will be added to the game on the next frame.
     *
     * @param entity the entity to add
     * @see DelayedSet
     */
    public static void addEntity(Entity entity) {
        entities.add(entity);
        LOGGER.info("Entity: " + entity + " will be added to the Game.");
    }

    /**
     * The given entity will be removed from the game on the next frame.
     *
     * @param entity the entity to remove
     * @see DelayedSet
     */
    public static void removeEntity(Entity entity) {
        entities.remove(entity);
        LOGGER.info("Entity: " + entity + " will be removed from the Game.");
    }

    /**
     * Use this stream if you want to iterate over all currently active entities.
     *
     * @return a stream of all entities currently in the game
     */
    public static Stream<Entity> entityStream() {
        return entities.stream();
    }

    /**
     * @return the player character, can be null if not initialized
     * @see Optional
     */
    public static Optional<Entity> hero() {
        return Optional.ofNullable(hero);
    }

    /**
     * Set the reference of the playable character.
     *
     * <p>Be careful: the old hero will not be removed from the game.
     *
     * @param hero the new reference of the hero
     */
    public static void hero(Entity hero) {
        Game.hero = hero;
    }

    /**
     * Load the configuration from the given path. If the configuration has already been loaded, the
     * cached version will be used.
     *
     * @param pathAsString the path to the config file as a string
     * @param klass the class where the ConfigKey fields are located
     * @throws IOException if the file could not be read
     */
    public static void loadConfig(String pathAsString, Class<?> klass) throws IOException {
        Configuration.loadAndGetConfiguration(pathAsString, klass);
    }

    /** Starts the dungeon and requires a {@link Game}. */
    public static void run() {
        Lwjgl3ApplicationConfiguration config = new Lwjgl3ApplicationConfiguration();
        config.setWindowSizeLimits(WINDOW_WIDTH, WINDOW_HEIGHT, 9999, 9999);
        // The third and fourth parameters ("maxWidth" and "maxHeight") affect the resizing
        // behavior
        // of the window. If the window is enlarged or maximized, then it can assume these
        // dimensions at maximum. If you have a larger screen resolution than 9999x9999 pixels,
        // increase these parameters.
        config.setForegroundFPS(FRAME_RATE);
        config.setTitle(WINDOW_TITLE);
        config.setWindowIcon(LOGO_PATH);
        config.disableAudio(DISABLE_AUDIO);
        // uncomment this if you wish no audio
        new Lwjgl3Application(
                new com.badlogic.gdx.Game() {
                    @Override
                    public void create() {
                        setScreen(new Game());
                    }
                },
                config);
    }

    /**
     * Add a {@link System} to the game.
     *
     * <p>If a System is added to the game, the {@link System#execute} method will be called every
     * frame.
     *
     * <p>Additionally, the system will be informed about all new, changed, and removed entities via
     * {@link System#showEntity} or {@link System#removeEntity}.
     *
     * <p>The game can only store one system of each system type.
     *
     * @param system the System to add
     * @return an optional that contains the previous existing system of the given system class, if
     *     one exists
     * @see System
     * @see Optional
     */
    public static Optional<System> addSystem(System system) {
        System currentSystem = systems.get(system.getClass());
        systems.put(system.getClass(), system);
        LOGGER.info("A new " + system.getClass().getName() + " was added to the game");
        return Optional.ofNullable(currentSystem);
    }

    /**
     * Remove the stored system of the given class from the game.
     *
     * @param system the class of the system to remove
     */
    public static void removeSystem(Class<? extends System> system) {
        systems.remove(system);
    }

    /**
     * Remove all entities from the game immediately.
     *
     * <p>This will also remove all entities from each system.
     */
    public static void removeAllEntities() {
        systems.values().forEach(System::clearEntities);
        entities.clear();
        LOGGER.info("All entities will be removed from the game.");
    }

    public static Optional<Stage> stage() {
        return Optional.ofNullable(stage);
    }

    private static void updateStage(Stage x) {
        x.act(Gdx.graphics.getDeltaTime());
        x.draw();
    }

    /**
     * Get the tile at the given point in the level
     *
     * <p>{@link Point#toCoordinate} will be used, to convert the point into a coordinate.
     *
     * @param p Point from where to get the tile
     * @return the tile at the given point.
     */
    public static Tile tileAT(Point p) {
        return currentLevel.tileAt(p);
    }

    /**
     * Get the tile at the given coordinate in the level
     *
     * @param c Coordinate from where to get the tile
     * @return the tile at the given coordinate.
     */
    public static Tile tileAT(Coordinate c) {
        return currentLevel.tileAt(c);
    }

    /**
     * @return a random Tile in the Level
     */
    public static Tile randomTile() {
        return currentLevel.randomTile();
    }

    /**
     * Get the end tile.
     *
     * @return The end tile.
     */
    public static Tile endTile() {
        return currentLevel.endTile();
    }

    /**
     * Get the start tile.
     *
     * @return The start tile.
     */
    public static Tile startTile() {
        return currentLevel.startTile();
    }

    /**
     * Returns the tile the given entity is standing on.
     *
     * @param entity entity to check for.
     * @return tile at the coordinate of the entity
     */
    public static Tile tileAtEntity(Entity entity) {
        return currentLevel.tileAtEntity(entity);
    }

    /**
     * Get a random Tile
     *
     * @param elementType Type of the Tile
     * @return A random Tile of the given Type
     */
    public static Tile randomTile(LevelElement elementType) {
        return currentLevel.randomTile(elementType);
    }

    /**
     * Get the position of a random Tile as Point
     *
     * @return Position of the Tile as Point
     */
    public static Point randomTilePoint() {
        return currentLevel.randomTilePoint();
    }

    /**
     * Get the position of a random Tile as Point
     *
     * @param elementTyp Type of the Tile
     * @return Position of the Tile as Point
     */
    public static Point randomTilePoint(LevelElement elementTyp) {
        return currentLevel.randomTilePoint(elementTyp);
    }

    /**
     * Starts the indexed A* pathfinding algorithm a returns a path
     *
     * @param start Start tile
     * @param end End tile
     * @return Generated path
     */
    public static GraphPath<Tile> findPath(Tile start, Tile end) {
        return currentLevel.findPath(start, end);
    }

    /**
     * Get the Position of the given entity in the level.
     *
     * @param entity Entity to get the current position from (needs a {@link PositionComponent}
     * @return Position of the given entity.
     */
    public static Point positionOf(Entity entity) {
        return currentLevel.positionOf(entity);
    }

    /**
     * Set the current level.
     *
     * <p>This method is for testing and debugging purposes.
     *
     * <p>Will trigger {@link #onLevelLoad() if a {@link LevelManager} is active.}
     *
     * @param level New level
     */
    public static void currentLevel(ILevel level) {
        if (levelManager != null) levelManager.level(level);
        currentLevel = level;
    }

    private static void setupStage() {
        stage =
                new Stage(
                        new ScalingViewport(Scaling.stretch, WINDOW_WIDTH, WINDOW_HEIGHT),
                        new SpriteBatch());
        Gdx.input.setInputProcessor(stage);
    }

    /**
     * Main game loop.
     *
     * <p>Redraws the dungeon, updates the entity sets, and triggers the execution of the systems.
     * Will call {@link #onFrame}.
     *
     * @param delta the time since the last loop
     */
    @Override
    public void render(float delta) {
        if (doSetup) onSetup();
        batch.setProjectionMatrix(CameraSystem.camera().combined);
        onFrame();
        clearScreen();
        levelManager.update();
        updateSystems();
        systems.values().stream().filter(System::isRunning).forEach(System::execute);
        CameraSystem.camera().update();
        // stage logic
        Game.stage().ifPresent(Game::updateStage);
    }

    /**
     * Called once at the beginning of the game.
     *
     * <p>Will perform some setup.
     */
    private void onSetup() {
        doSetup = false;
        CameraSystem.camera().zoom = Constants.DEFAULT_ZOOM_FACTOR;
        batch = new SpriteBatch();
        painter = new Painter(batch);
        IGenerator generator = new RandomWalkGenerator();
        initBaseLogger();
        levelManager =
                new LevelManager(
                        batch, painter, new WallGenerator(new RandomWalkGenerator()), this);
        levelManager.loadLevel(LEVELSIZE);
        createSystems();
<<<<<<< HEAD
        controller.add(HeroUI.getHeroUI());
=======

        setupStage();
>>>>>>> b5f04ab0
    }

    /**
     * Called at the beginning of each frame, before the entities are updated and the systems are
     * executed.
     *
     * <p>This is the place to add basic logic that isn't part of any system.
     */
    private void onFrame() {
        try {
            hero().ifPresent(this::loadNextLevelIfEntityIsOnEndTile);
        } catch (MissingComponentException e) {
            LOGGER.warning(e.getMessage());
        }
        debugKeys();
<<<<<<< HEAD
        HeroUI.getHeroUI().update();
=======
        userOnFrame.execute();
>>>>>>> b5f04ab0
    }

    /** Just for debugging, remove later. */
    private void debugKeys() {
        if (Gdx.input.isKeyJustPressed(Input.Keys.P)) {
            // Text Dialogue (output of information texts)

            newPauseMenu();

        } else if (Gdx.input.isKeyJustPressed(Input.Keys.UP)) {
            // toggle UI "debug rendering"
            stage().ifPresent(x -> x.setDebugAll(uiDebugFlag = !uiDebugFlag));
        }
        if (Gdx.input.isKeyJustPressed(KeyboardConfig.DEBUG_TOGGLE_KEY.value())) {
            debugger.toggleRun();
            LOGGER.info("Debugger ist now " + debugger.isRunning());
        }
    }

    private Entity newPauseMenu() {
        Entity entity = UITools.generateNewTextDialog("Pause", "Continue", "Pausemenu");
        entity.fetch(UIComponent.class).ifPresent(y -> y.dialog().setVisible(true));
        return entity;
    }

    /** Will update the entity sets of each system and {@link Game#entities}. */
    private void updateSystems() {
        for (System system : systems.values()) {
            entities.foreachEntityInAddSet(system::showEntity);
            entities.foreachEntityInRemoveSet(system::removeEntity);
        }
        entities.update();
    }

    /**
     * Sets {@link #currentLevel} to the new level and removes all entities.
     *
     * <p>Will re-add the hero if he exists.
     */
    @Override
    public void onLevelLoad() {
        currentLevel = levelManager.currentLevel();
        removeAllEntities();
        try {
<<<<<<< HEAD
            EntityFactory.getMonster();
        } catch (IOException e) {
            LOGGER.warning("Could not create new TestEnemy: " + e.getMessage());
        }
        try {
            EntityFactory.getChest();
        } catch (IOException e) {
            // will be moved to MAIN in https://github.com/Programmiermethoden/Dungeon/pull/688
            LOGGER.warning("Could not create new Chest: " + e.getMessage());
            throw new RuntimeException();
        }
        updateSystems();
        HeroUI.getHeroUI().createEnemyHealthBars();
=======
            hero().ifPresent(this::placeOnLevelStart);
        } catch (MissingComponentException e) {
            LOGGER.warning(e.getMessage());
        }
        hero().ifPresent(Game::addEntity);
        userOnLevelLoad.execute();
>>>>>>> b5f04ab0
    }

    /**
     * If the given entity is on the end-tile, load the new level
     *
     * @param hero entity to check for, normally this is the hero
     */
    private void loadNextLevelIfEntityIsOnEndTile(Entity hero) {
        if (isOnEndTile(hero)) {
            levelManager.loadLevel(LEVELSIZE);
        }
    }

    /**
     * Check if the given en entity is on the end-tile
     *
     * @param entity entity to check for
     * @return true if the entity is on the end-tile, false if not
     */
    private boolean isOnEndTile(Entity entity) {
        PositionComponent pc =
                entity.fetch(PositionComponent.class)
                        .orElseThrow(
                                () ->
                                        MissingComponentException.build(
                                                entity, PositionComponent.class));
        Tile currentTile = tileAT(pc.position());
        return currentTile.equals(endTile());
    }

    /**
     * Set the position of the given entity to the position of the level-start.
     *
     * <p>A {@link PositionComponent} is needed.
     *
     * @param entity entity to set on the start of the level, normally this is the hero.
     */
    private void placeOnLevelStart(Entity entity) {
        entities.add(entity);
        PositionComponent pc =
                entity.fetch(PositionComponent.class)
                        .orElseThrow(
                                () ->
                                        MissingComponentException.build(
                                                entity, PositionComponent.class));
        pc.position(startTile());
    }

    /**
     * Clear the screen. Removes all.
     *
     * <p>Needs to be called before redraw something.
     */
    private void clearScreen() {
        Gdx.gl.glClearColor(0, 0, 0, 1);
        Gdx.gl.glClear(GL_COLOR_BUFFER_BIT);
    }

    /** Create the systems. */
    private void createSystems() {
        addSystem(new CameraSystem());
        addSystem(new VelocitySystem());
        addSystem(new DrawSystem(painter));
        addSystem(new PlayerSystem());
        addSystem(new HudSystem());
        // Debugger should not be a system, see #651
        debugger = new DebuggerSystem();
        addSystem(debugger);
    }

    @Override
    public void resize(int width, int height) {
        super.resize(width, height);
        stage().ifPresent(x -> x.getViewport().update(width, height, true));
    }
}<|MERGE_RESOLUTION|>--- conflicted
+++ resolved
@@ -22,7 +22,6 @@
 import core.components.UIComponent;
 import core.configuration.Configuration;
 import core.hud.UITools;
-import core.hud.heroUI.HeroUI;
 import core.level.IOnLevelLoader;
 import core.level.Tile;
 import core.level.elements.ILevel;
@@ -630,12 +629,8 @@
                         batch, painter, new WallGenerator(new RandomWalkGenerator()), this);
         levelManager.loadLevel(LEVELSIZE);
         createSystems();
-<<<<<<< HEAD
-        controller.add(HeroUI.getHeroUI());
-=======
 
         setupStage();
->>>>>>> b5f04ab0
     }
 
     /**
@@ -651,11 +646,7 @@
             LOGGER.warning(e.getMessage());
         }
         debugKeys();
-<<<<<<< HEAD
-        HeroUI.getHeroUI().update();
-=======
         userOnFrame.execute();
->>>>>>> b5f04ab0
     }
 
     /** Just for debugging, remove later. */
@@ -700,28 +691,12 @@
         currentLevel = levelManager.currentLevel();
         removeAllEntities();
         try {
-<<<<<<< HEAD
-            EntityFactory.getMonster();
-        } catch (IOException e) {
-            LOGGER.warning("Could not create new TestEnemy: " + e.getMessage());
-        }
-        try {
-            EntityFactory.getChest();
-        } catch (IOException e) {
-            // will be moved to MAIN in https://github.com/Programmiermethoden/Dungeon/pull/688
-            LOGGER.warning("Could not create new Chest: " + e.getMessage());
-            throw new RuntimeException();
-        }
-        updateSystems();
-        HeroUI.getHeroUI().createEnemyHealthBars();
-=======
             hero().ifPresent(this::placeOnLevelStart);
         } catch (MissingComponentException e) {
             LOGGER.warning(e.getMessage());
         }
         hero().ifPresent(Game::addEntity);
         userOnLevelLoad.execute();
->>>>>>> b5f04ab0
     }
 
     /**
