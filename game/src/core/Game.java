--- conflicted
+++ resolved
@@ -52,28 +52,19 @@
 import java.util.stream.Collectors;
 import java.util.stream.Stream;
 
-<<<<<<< HEAD
-/** The heart of the framework. From here all strings are pulled. */
-public final class Game extends ScreenAdapter {
-=======
 public class Game
     extends ScreenAdapter
     implements IMultiplayerClientManagerObserver, IMultiplayerServerManagerObserver {
 
     /* Used for singleton. */
     private static Game INSTANCE;
->>>>>>> e276e302
 
     /**
      * A Map with each {@link System} in the game.
      *
      * <p>The Key-Value is the Class of the system
      */
-<<<<<<< HEAD
-    private static final Map<Class<? extends System>, System> systems = new LinkedHashMap<>();
-=======
     private static final Map<Class<? extends System>, System> SYSTEMS = new LinkedHashMap<>();
->>>>>>> e276e302
     /** All entities that are currently active in the dungeon */
     private static final DelayedSet<Entity> ENTITIES = new DelayedSet<>();
 
@@ -81,54 +72,15 @@
     /**
      * The width of the game window in pixels.
      *
-<<<<<<< HEAD
-     * <p>Manipulating this value will only result in changes before {@link Game#run} was executed.
-     */
-    private static int WINDOW_WIDTH = 1280;
-    /**
-     * Part of the pre-run configuration. The height of the game window in pixels.
-     *
-     * <p>Manipulating this value will only result in changes before {@link Game#run} was executed.
-     */
-    private static int WINDOW_HEIGHT = 720;
-    /**
-     * Part of the pre-run configuration. The fps of the game (frames per second)
-     *
-     * <p>Manipulating this value will only result in changes before {@link Game#run} was executed.
-     */
-    private static int FRAME_RATE = 30;
-
-    /**
-     * Part of the pre-run configuration. If this value is true, the game will be started in full
-     * screen mode.
-     *
-     * <p>Manipulating this value will only result in changes before {@link Game#run} was executed.
-=======
      * <p>Manipulating this value will only result in changes before {@link Dungeon#run} was
      * executed.
->>>>>>> e276e302
      */
     private static int WINDOW_WIDTH = 1280;
     /** Part of the pre-run configuration. The height of the game window in pixels. */
     private static int WINDOW_HEIGHT = 720;
 
-<<<<<<< HEAD
-    /**
-     * Part of the pre-run configuration. The title of the Game-Window.
-     *
-     * <p>Manipulating this value will only result in changes before {@link Game#run} was executed.
-     */
-    private static String WINDOW_TITLE = "PM-Dungeon";
-    /**
-     * Part of the pre-run configuration. The path (as String) to the logo of the Game-Window.
-     *
-     * <p>Manipulating this value will only result in changes before {@link Game#run} was executed.
-     */
-    private static String LOGO_PATH = "logo/cat_logo_35x35.png";
-=======
     /** Currently used level-size configuration for generating new level */
     private static LevelSize LEVELSIZE = LevelSize.SMALL;
->>>>>>> e276e302
     /**
      * Part of the pre-run configuration.
      * This function will be called at each frame.
@@ -187,11 +139,7 @@
      * @return a copy of the map that stores all registered {@link System} in the game.
      */
     public static Map<Class<? extends System>, System> systems() {
-<<<<<<< HEAD
-        return new LinkedHashMap<>(systems);
-=======
         return new LinkedHashMap<>(SYSTEMS);
->>>>>>> e276e302
     }
 
     /** Remove all registered systems from the game. */
@@ -209,7 +157,7 @@
      * @return currently set level-Size.
      */
     public static LevelSize levelSize() {
-        return LevelSystem.levelSize();
+        return LEVELSIZE;
     }
 
     /**
@@ -696,11 +644,6 @@
      * @param level New level
      */
     public static void currentLevel(ILevel level) {
-<<<<<<< HEAD
-        LevelSystem levelSystem = (LevelSystem) systems.get(LevelSystem.class);
-        if (levelSystem != null) levelSystem.loadLevel(level);
-        else LOGGER.warning("Can not set Level because levelSystem is null.");
-=======
         LevelSystem levelSystem = (LevelSystem) SYSTEMS.get(LevelSystem.class);
         if (levelSystem != null) levelSystem.loadLevel(level);
         else LOGGER.warning("Can not set Level because levelSystem is null.");
@@ -715,7 +658,6 @@
         LevelSystem levelSystem = (LevelSystem) SYSTEMS.get(LevelSystem.class);
         if (levelSystem != null) levelSystem.loadLevel(levelSize);
         else LOGGER.warning("Can not set Level because levelSystem is null.");
->>>>>>> e276e302
     }
 
     private static void setupStage() {
@@ -757,11 +699,8 @@
         CameraSystem.camera().zoom = Constants.DEFAULT_ZOOM_FACTOR;
         initBaseLogger();
         createSystems();
-<<<<<<< HEAD
-=======
         clientManager = new MultiplayerClientManager(this);
         serverManager = new MultiplayerServerManager(this);
->>>>>>> e276e302
         setupStage();
     }
 
@@ -814,8 +753,6 @@
         ENTITIES.update();
     }
 
-<<<<<<< HEAD
-=======
     public static Game getInstance() {
         if (INSTANCE == null) {
             INSTANCE = new Game();
@@ -824,7 +761,6 @@
         return INSTANCE;
     }
 
->>>>>>> e276e302
     /**
      * Set the position of the given entity to the position of the level-start.
      *
