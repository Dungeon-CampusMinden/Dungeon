package core;

import static com.badlogic.gdx.graphics.GL20.GL_COLOR_BUFFER_BIT;

import com.badlogic.gdx.Gdx;
import com.badlogic.gdx.Input;
import com.badlogic.gdx.ScreenAdapter;
import com.badlogic.gdx.ai.pfa.GraphPath;
import com.badlogic.gdx.backends.lwjgl3.Lwjgl3Application;
import com.badlogic.gdx.backends.lwjgl3.Lwjgl3ApplicationConfiguration;
import com.badlogic.gdx.graphics.g2d.SpriteBatch;
import com.badlogic.gdx.scenes.scene2d.Stage;
import com.badlogic.gdx.utils.Scaling;
import com.badlogic.gdx.utils.viewport.ScalingViewport;

import core.components.PositionComponent;
import core.components.UIComponent;
import core.configuration.Configuration;
import core.hud.UITools;
import core.level.Tile;
import core.level.elements.ILevel;
import core.level.generator.postGeneration.WallGenerator;
import core.level.generator.randomwalk.RandomWalkGenerator;
import core.level.utils.LevelElement;
import core.level.utils.LevelSize;
import core.systems.*;
import core.utils.Constants;
import core.utils.DelayedSet;
import core.utils.IVoidFunction;
import core.utils.components.MissingComponentException;
<<<<<<< HEAD
import core.utils.position.Point;
import core.utils.position.Position;
=======
import core.utils.logging.LoggerConfig;
>>>>>>> 71b9a956

import java.io.IOException;
import java.util.ArrayDeque;
import java.util.Collection;
import java.util.LinkedHashMap;
import java.util.Map;
import java.util.Optional;
import java.util.Queue;
import java.util.logging.Logger;
import java.util.stream.Stream;

/** The heart of the framework. From here all strings are pulled. */
public final class Game extends ScreenAdapter {

    /**
     * A Map with each {@link System} in the game.
     *
     * <p>The Key-Value is the Class of the system
     */
    private static final Map<Class<? extends System>, System> systems = new LinkedHashMap<>();
    /** All entities that are currently active in the dungeon */
    private static final DelayedSet<Entity> entities = new DelayedSet<>();

    private static final Logger LOGGER = Logger.getLogger("Game");
    /**
     * The width of the game window in pixels.
     *
     * <p>Manipulating this value will only result in changes before {@link Game#run} was executed.
     */
    private static int WINDOW_WIDTH = 1280;
    /**
     * Part of the pre-run configuration. The height of the game window in pixels.
     *
     * <p>Manipulating this value will only result in changes before {@link Game#run} was executed.
     */
    private static int WINDOW_HEIGHT = 720;
    /**
     * Part of the pre-run configuration. The fps of the game (frames per second)
     *
     * <p>Manipulating this value will only result in changes before {@link Game#run} was executed.
     */
    private static int FRAME_RATE = 30;

    /**
     * Part of the pre-run configuration. If this value is true, the game will be started in full
     * screen mode.
     *
     * <p>Manipulating this value will only result in changes before {@link Game#run} was executed.
     */
    private static boolean FULL_SCREEN = false;

    /**
     * Part of the pre-run configuration. The title of the Game-Window.
     *
     * <p>Manipulating this value will only result in changes before {@link Game#run} was executed.
     */
    private static String WINDOW_TITLE = "PM-Dungeon";
    /**
     * Part of the pre-run configuration. The path (as String) to the logo of the Game-Window.
     *
     * <p>Manipulating this value will only result in changes before {@link Game#run} was executed.
     */
    private static String LOGO_PATH = "logo/cat_logo_35x35.png";
    /**
     * Part of the pre-run configuration.
     * This function will be called at each frame.
     * <p> Use this, if you want to execute some logic outside of a system.</p>
     * <p> Will not replace {@link #onFrame )</p>
     */
    private static IVoidFunction userOnFrame = () -> {};
    /**
     * Part of the pre-run configuration. This function will be called after a level was loaded.
     *
     * <p>Use this, if you want to execute some logic after a level was loaded. For example spawning
     * some Monsters.
     *
     * <p>Will not replace {@link #onLevelLoad}
     */
    private static IVoidFunction userOnLevelLoad = () -> {};
    /**
     * Part of the pre-run configuration. If this value is true, the audio for the game will be
     * disabled.
     *
     * <p>Manipulating this value will only result in changes before {@link Game#run} was executed.
     */
    private static boolean DISABLE_AUDIO = false;

    private static Entity hero;

    private static Stage stage;
    /**
     * Sets {@link #currentLevel} to the new level and removes all entities.
     *
     * <p>Will re-add the hero if he exists.
     */
    private final IVoidFunction onLevelLoad =
            () -> {
                removeAllEntities();
                try {
                    hero().ifPresent(this::placeOnLevelStart);
                } catch (MissingComponentException e) {
                    LOGGER.warning(e.getMessage());
                }
                hero().ifPresent(Game::addEntity);
                userOnLevelLoad.execute();
            };

    private boolean doSetup = true;
    private boolean uiDebugFlag = false;

    // for singleton
    private Game() {}

    /**
     * @return the currently loaded level
     */
    public static ILevel currentLevel() {
        return LevelSystem.level();
    }

    /**
     * @return a copy of the map that stores all registered {@link System} in the game.
     */
    public static Map<Class<? extends System>, System> systems() {
        return new LinkedHashMap<>(systems);
    }

    /** Remove all registered systems from the game. */
    public static void removeAllSystems() {
        systems.clear();
    }

    /**
     * Width of the game-window in pixel
     *
     * @return the width of the game-window im pixel
     */
    public static int windowWidth() {
        return WINDOW_WIDTH;
    }

    /**
     * Height of the game-window in pixel
     *
     * @return the height of the game-window im pixel
     */
    public static int windowHeight() {
        return WINDOW_HEIGHT;
    }

    /**
     * Get the current frame rate of the game
     *
     * @return current frame rate of the game
     */
    public static int frameRate() {
        return FRAME_RATE;
    }

    /**
     * Get if the game is currently in full screen mode
     *
     * @return true if the game is currently in full screen mode
     */
    public static boolean fullScreen() {
        return FULL_SCREEN;
    }

    /**
     * The currently set level-Size.
     *
     * <p>This value is used for the generation of the next level.
     *
     * <p>The currently active level can have a different size.
     *
     * @return currently set level-Size.
     */
    public static LevelSize levelSize() {
        return LevelSystem.levelSize();
    }

    /**
     * Set the width of the game window in pixels.
     *
     * <p>Part of the pre-run configuration: Manipulating this value will only result in changes
     * before {@link Game#run} was executed.
     *
     * @param windowWidth: the new width of the game window in pixels.
     */
    public static void windowWidth(int windowWidth) {
        WINDOW_WIDTH = windowWidth;
    }

    /**
     * Set the height of the game window in pixels.
     *
     * <p>Part of the pre-run configuration: Manipulating this value will only result in changes
     * before {@link Game#run} was executed.
     *
     * @param windowHeight: the new height of the game window in pixels.
     */
    public static void windowHeight(int windowHeight) {
        WINDOW_HEIGHT = windowHeight;
    }

    /**
     * The frames per second of the game. The FPS determine in which interval the update cycle of
     * the systems is triggered. Each system is updated once per frame. With an FPS of 30, each
     * system is updated 30 times per second.
     *
     * <p>Part of the pre-run configuration: Manipulating this value will only result in changes
     * before {@link Game#run} was executed.
     *
     * @param frameRate: the new fps of the game
     */
    public static void frameRate(int frameRate) {
        FRAME_RATE = frameRate;
    }

    /**
     * Set the window to fullscreen mode or windowed mode.
     *
     * @param fullscreen true for fullscreen, false for windowed
     */
    public static void fullScreen(boolean fullscreen) {
        FULL_SCREEN = fullscreen;
    }

    /**
     * Set the title of the game window.
     *
     * <p>Part of the pre-run configuration: Manipulating this value will only result in changes
     * before {@link Game#run} was executed.
     *
     * @param windowTitle: new title
     */
    public static void windowTitle(String windowTitle) {
        WINDOW_TITLE = windowTitle;
    }

    /**
     * Set the path to the logo of the game window.
     *
     * <p>Part of the pre-run configuration: Manipulating this value will only result in changes
     * before {@link Game#run} was executed.
     *
     * @param logoPath: path to the nwe logo as String
     */
    public static void logoPath(String logoPath) {
        LOGO_PATH = logoPath;
    }

    /**
     * Set the {@link LevelSize} of the next level.
     *
     * @param levelSize Size of the next level.
     */
    public static void levelSize(LevelSize levelSize) {
        LevelSystem.levelSize(levelSize);
    }

    /**
     * Set the function that will be executed at each frame.
     * <p> Use this, if you want to execute some logic outside of a system.</p>
     * <p> Will not replace {@link #onFrame )</p>
     *
     * @param userFrame function that will be called at each frame.
     * @see IVoidFunction
     */
    public static void userOnFrame(IVoidFunction userFrame) {
        Game.userOnFrame = userFrame;
    }

    /**
     * Set the function that will be executed after a new level was loaded.
     *
     * <p>Use this, if you want to execute some logic after a level was loaded. For example spawning
     * some Monsters.
     *
     * @param userOnLevelLoad the function that will be executed after a new level was loaded
     * @see IVoidFunction
     *     <p>Will not replace {@link #onLevelLoad}
     */
    public static void userOnLevelLoad(IVoidFunction userOnLevelLoad) {
        Game.userOnLevelLoad = userOnLevelLoad;
    }

    /**
     * Set if you want to disable or enable the audi of the game.
     *
     * <p>Part of the pre-run configuration: Manipulating this value will only result in changes
     * before {@link Game#run} was executed.
     *
     * @param disableAudio true if you want to disable the audio, false (default) if not.
     */
    public static void disableAudio(boolean disableAudio) {
        DISABLE_AUDIO = disableAudio;
    }

    /**
     * Initialize the base logger.
     *
     * <p>Will remove the console handler and put all log messages in the log files.
     */
    public static void initBaseLogger() {
        LoggerConfig.initBaseLogger();
    }

    /**
     * In the next frame, each system will be informed that the given entity has changes in its
     * Component Collection.
     *
     * @param entity the entity that has changes in its Component Collection
     */
    public static void informAboutChanges(Entity entity) {
        entities.add(entity);
        LOGGER.info("Entity: " + entity + " informed the Game about component changes.");
    }

    /**
     * The given entity will be added to the game on the next frame.
     *
     * @param entity the entity to add
     * @see DelayedSet
     */
    public static void addEntity(Entity entity) {
        entities.add(entity);
        LOGGER.info("Entity: " + entity + " will be added to the Game.");
    }

    /**
     * The given entity will be removed from the game on the next frame.
     *
     * @param entity the entity to remove
     * @see DelayedSet
     */
    public static void removeEntity(Entity entity) {
        entities.remove(entity);
        LOGGER.info("Entity: " + entity + " will be removed from the Game.");
    }

    /**
     * Use this stream if you want to iterate over all currently active entities.
     *
     * @return a stream of all entities currently in the game
     */
    public static Stream<Entity> entityStream() {
        return entities.stream();
    }

    /**
     * @return the player character, can be null if not initialized
     * @see Optional
     */
    public static Optional<Entity> hero() {
        return Optional.ofNullable(hero);
    }

    /**
     * Set the reference of the playable character.
     *
     * <p>Be careful: the old hero will not be removed from the game.
     *
     * @param hero the new reference of the hero
     */
    public static void hero(Entity hero) {
        Game.hero = hero;
    }

    /**
     * Load the configuration from the given path. If the configuration has already been loaded, the
     * cached version will be used.
     *
     * @param pathAsString the path to the config file as a string
     * @param klass the class where the ConfigKey fields are located
     * @throws IOException if the file could not be read
     */
    public static void loadConfig(String pathAsString, Class<?>... klass) throws IOException {
        Configuration.loadAndGetConfiguration(pathAsString, klass);
    }

    /** Starts the dungeon and requires a {@link Game}. */
    public static void run() {
        Lwjgl3ApplicationConfiguration config = new Lwjgl3ApplicationConfiguration();
        config.setWindowSizeLimits(WINDOW_WIDTH, WINDOW_HEIGHT, 9999, 9999);
        // The third and fourth parameters ("maxWidth" and "maxHeight") affect the resizing
        // behavior
        // of the window. If the window is enlarged or maximized, then it can assume these
        // dimensions at maximum. If you have a larger screen resolution than 9999x9999 pixels,
        // increase these parameters.
        config.setForegroundFPS(FRAME_RATE);
        config.setTitle(WINDOW_TITLE);
        config.setWindowIcon(LOGO_PATH);
        config.disableAudio(DISABLE_AUDIO);

        if (FULL_SCREEN) {
            config.setFullscreenMode(Lwjgl3ApplicationConfiguration.getDisplayMode());
        } else {
            config.setWindowedMode(WINDOW_WIDTH, WINDOW_HEIGHT);
        }

        // uncomment this if you wish no audio
        new Lwjgl3Application(
                new com.badlogic.gdx.Game() {
                    @Override
                    public void create() {
                        setScreen(new Game());
                    }
                },
                config);
    }

    /**
     * Add a {@link System} to the game.
     *
     * <p>If a System is added to the game, the {@link System#execute} method will be called every
     * frame.
     *
     * <p>Additionally, the system will be informed about all new, changed, and removed entities via
     * {@link System#showEntity} or {@link System#removeEntity}.
     *
     * <p>The game can only store one system of each system type.
     *
     * @param system the System to add
     * @return an optional that contains the previous existing system of the given system class, if
     *     one exists
     * @see System
     * @see Optional
     */
    public static Optional<System> addSystem(System system) {
        System currentSystem = systems.get(system.getClass());
        systems.put(system.getClass(), system);
        LOGGER.info("A new " + system.getClass().getName() + " was added to the game");
        return Optional.ofNullable(currentSystem);
    }

    /**
     * Remove the stored system of the given class from the game.
     *
     * @param system the class of the system to remove
     */
    public static void removeSystem(Class<? extends System> system) {
        systems.remove(system);
    }

    /**
     * Remove all entities from the game immediately.
     *
     * <p>This will also remove all entities from each system.
     */
    public static void removeAllEntities() {
        systems.values().forEach(System::clearEntities);
        entities.clear();
        LOGGER.info("All entities will be removed from the game.");
    }

    public static Optional<Stage> stage() {
        return Optional.ofNullable(stage);
    }

    private static void updateStage(Stage x) {
        x.act(Gdx.graphics.getDeltaTime());
        x.draw();
    }

    /**
     * Get the tile at the given point in the level
     *
     * <p>{@link Position#coordinate} will be used, to convert the point into a coordinate.
     *
     * @param p Position from where to get the tile
     * @return the tile at the given point.
     */
    public static Tile tileAT(Position p) {
        return currentLevel().tileAt(p);
    }

    /**
     * Get the tile at the given coordinate in the level
     *
     * @param c Coordinate from where to get the tile
     * @return the tile at the given coordinate.
     */
    public static Tile tileAT(Point c) {
        return currentLevel().tileAt(c);
    }

    /**
     * @return a random Tile in the Level
     */
    public static Tile randomTile() {
        return currentLevel().randomTile();
    }

    /**
     * Get the end tile.
     *
     * @return The end tile.
     */
    public static Tile endTile() {
        return currentLevel().endTile();
    }

    /**
     * Get the start tile.
     *
     * @return The start tile.
     */
    public static Tile startTile() {
        return currentLevel().startTile();
    }

    /**
     * Returns the tile the given entity is standing on.
     *
     * @param entity entity to check for.
     * @return tile at the coordinate of the entity
     */
    public static Tile tileAtEntity(Entity entity) {
        return currentLevel().tileAtEntity(entity);
    }

    /**
     * Get a random Tile
     *
     * @param elementType Type of the Tile
     * @return A random Tile of the given Type
     */
    public static Tile randomTile(LevelElement elementType) {
        return currentLevel().randomTile(elementType);
    }

    /**
     * Get the position of a random Tile as Position
     *
     * @return Position of the Tile as Position
     */
    public static Position randomTilePoint() {
        return currentLevel().randomTilePoint();
    }

    /**
     * Get the position of a random Tile as Position
     *
     * @param elementTyp Type of the Tile
     * @return Position of the Tile as Position
     */
    public static Position randomTilePoint(LevelElement elementTyp) {
        return currentLevel().randomTilePoint(elementTyp);
    }

    /**
     * Starts the indexed A* pathfinding algorithm a returns a path
     *
     * <p>Throws an IllegalArgumentException if start or end is non-accessible.
     *
     * @param start Start tile
     * @param end End tile
     * @return Generated path
     */
    public static GraphPath<Tile> findPath(Tile start, Tile end) {
        return currentLevel().findPath(start, end);
    }

    /**
     * Get the Position of the given entity in the level.
     *
     * @param entity Entity to get the current position from (needs a {@link PositionComponent}
     * @return Position of the given entity.
     */
    public static Position positionOf(Entity entity) {
        return currentLevel().positionOf(entity);
    }

    /**
     * Set the current level.
     *
     * <p>This method is for testing and debugging purposes.
     *
     * @param level New level
     */
    public static void currentLevel(ILevel level) {
        LevelSystem levelSystem = (LevelSystem) systems.get(LevelSystem.class);
        if (levelSystem != null) levelSystem.loadLevel(level);
        else LOGGER.warning("Can not set Level because levelSystem is null.");
    }

    private static void setupStage() {
        stage =
                new Stage(
                        new ScalingViewport(Scaling.stretch, WINDOW_WIDTH, WINDOW_HEIGHT),
                        new SpriteBatch());
        Gdx.input.setInputProcessor(stage);
    }

    /**
     * Main game loop.
     *
     * <p>Redraws the dungeon, updates the entity sets, and triggers the execution of the systems.
     * Will call {@link #onFrame}.
     *
     * @param delta the time since the last loop
     */
    @Override
    public void render(float delta) {
        if (doSetup) onSetup();
        DrawSystem.batch().setProjectionMatrix(CameraSystem.camera().combined);
        onFrame();
        clearScreen();
        updateSystems();
        systems.values().stream().filter(System::isRunning).forEach(System::execute);
        CameraSystem.camera().update();
        // stage logic
        Game.stage().ifPresent(Game::updateStage);
    }

    /**
     * Called once at the beginning of the game.
     *
     * <p>Will perform some setup.
     */
    private void onSetup() {
        doSetup = false;
        CameraSystem.camera().zoom = Constants.DEFAULT_ZOOM_FACTOR;
        createSystems();
        setupStage();
    }

    /**
     * Called at the beginning of each frame, before the entities are updated and the systems are
     * executed.
     *
     * <p>This is the place to add basic logic that isn't part of any system.
     */
    private void onFrame() {
        debugKeys();
        fullscreenKey();
        userOnFrame.execute();
    }

    /** Just for debugging, remove later. */
    private void debugKeys() {
        if (Gdx.input.isKeyJustPressed(Input.Keys.P)) {
            // Text Dialogue (output of information texts)

            newPauseMenu();

        } else if (Gdx.input.isKeyJustPressed(Input.Keys.UP)) {
            // toggle UI "debug rendering"
            stage().ifPresent(x -> x.setDebugAll(uiDebugFlag = !uiDebugFlag));
        }
    }

    private void fullscreenKey() {
        if (Gdx.input.isKeyJustPressed(
                core.configuration.KeyboardConfig.TOGGLE_FULLSCREEN.value())) {
            if (!Gdx.graphics.isFullscreen()) {
                Gdx.graphics.setFullscreenMode(Gdx.graphics.getDisplayMode());
            } else {
                Gdx.graphics.setWindowedMode(WINDOW_WIDTH, WINDOW_HEIGHT);
            }
        }
    }

    private Entity newPauseMenu() {
        Entity entity = UITools.generateNewTextDialog("Pause", "Continue", "Pausemenu");
        entity.fetch(UIComponent.class).ifPresent(y -> y.dialog().setVisible(true));
        return entity;
    }

    /** Will update the entity sets of each system and {@link Game#entities}. */
    private void updateSystems() {
        Collection<System> systemsColl = systems.values();
        Queue<Entity> q = new ArrayDeque<>(entities.toAdd());
        entities.toAdd().clear();
        while (q.size() > 0) {
            Entity curr = q.remove();
            systemsColl.forEach(x -> x.showEntity(curr));
            // update add logic
            entities.current().add(curr);
        }
        q = new ArrayDeque<>(entities.toRemove());
        entities.toRemove().clear();
        while (q.size() > 0) {
            Entity curr = q.remove();
            systemsColl.forEach(x -> x.removeEntity(curr));
            // update remove logic
            entities.current().remove(curr);
        }
    }

    /**
     * Set the position of the given entity to the position of the level-start.
     *
     * <p>A {@link PositionComponent} is needed.
     *
     * @param entity entity to set on the start of the level, normally this is the hero.
     */
    private void placeOnLevelStart(Entity entity) {
        entities.add(entity);
        PositionComponent pc =
                entity.fetch(PositionComponent.class)
                        .orElseThrow(
                                () ->
                                        MissingComponentException.build(
                                                entity, PositionComponent.class));
        pc.position(startTile());
    }

    /**
     * Clear the screen. Removes all.
     *
     * <p>Needs to be called before redraw something.
     */
    private void clearScreen() {
        Gdx.gl.glClearColor(0, 0, 0, 1);
        Gdx.gl.glClear(GL_COLOR_BUFFER_BIT);
    }

    /** Create the systems. */
    private void createSystems() {
        addSystem(new CameraSystem());
        addSystem(
                new LevelSystem(
                        DrawSystem.painter(),
                        new WallGenerator(new RandomWalkGenerator()),
                        onLevelLoad));
        addSystem(new DrawSystem());
        addSystem(new VelocitySystem());
        addSystem(new PlayerSystem());
        addSystem(new HudSystem());
    }

    @Override
    public void resize(int width, int height) {
        super.resize(width, height);
        stage().ifPresent(x -> x.getViewport().update(width, height, true));
    }
}<|MERGE_RESOLUTION|>--- conflicted
+++ resolved
@@ -28,12 +28,9 @@
 import core.utils.DelayedSet;
 import core.utils.IVoidFunction;
 import core.utils.components.MissingComponentException;
-<<<<<<< HEAD
+import core.utils.logging.LoggerConfig;
 import core.utils.position.Point;
 import core.utils.position.Position;
-=======
-import core.utils.logging.LoggerConfig;
->>>>>>> 71b9a956
 
 import java.io.IOException;
 import java.util.ArrayDeque;
@@ -502,13 +499,13 @@
     /**
      * Get the tile at the given point in the level
      *
-     * <p>{@link Position#coordinate} will be used, to convert the point into a coordinate.
-     *
-     * @param p Position from where to get the tile
+     * <p>{@link Point#point} will be used, to convert the point into a coordinate.
+     *
+     * @param p Point from where to get the tile
      * @return the tile at the given point.
      */
     public static Tile tileAT(Position p) {
-        return currentLevel().tileAt(p);
+        return currentLevel().tileAt(p.point());
     }
 
     /**
@@ -576,13 +573,13 @@
     }
 
     /**
-     * Get the position of a random Tile as Position
+     * Get the position of a random Tile as Point
      *
      * @param elementTyp Type of the Tile
-     * @return Position of the Tile as Position
-     */
-    public static Position randomTilePoint(LevelElement elementTyp) {
-        return currentLevel().randomTilePoint(elementTyp);
+     * @return Position of the Tile as Point
+     */
+    public static Point randomTilePoint(LevelElement elementTyp) {
+        return currentLevel().randomTilePoint(elementTyp).point();
     }
 
     /**
