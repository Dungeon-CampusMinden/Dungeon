package starter;

<<<<<<< HEAD
import contrib.configuration.ItemConfig;
import contrib.entities.EntityFactory;
import contrib.systems.*;
import contrib.utils.components.Debugger;

import core.Game;
import core.level.utils.LevelSize;
=======
import core.Dungeon;
>>>>>>> e276e302

import java.io.IOException;

public class Main {
    public static void main(String[] args) throws IOException {
<<<<<<< HEAD
        Logger LOGGER = Logger.getLogger("Main");
        Debugger debugger = new Debugger();
        // start the game
        Game.hero(EntityFactory.newHero());
        Game.loadConfig(
                "dungeon_config.json",
                contrib.configuration.KeyboardConfig.class,
                core.configuration.KeyboardConfig.class,
                ItemConfig.class);
        Game.frameRate(30);
        Game.disableAudio(true);
        Game.userOnLevelLoad(
                () -> {
                    try {
                        EntityFactory.newChest();
                        for (int i = 0; i < 5; i++) {
                            EntityFactory.randomMonster();
                        }
                    } catch (IOException e) {
                        LOGGER.warning("Could not create new Chest: " + e.getMessage());
                        throw new RuntimeException();
                    }
                    Game.levelSize(LevelSize.randomSize());
                });
        Game.userOnFrame(debugger::execute);
        Game.windowTitle("My Dungeon");
        Game.addSystem(new AISystem());
        Game.addSystem(new CollisionSystem());
        Game.addSystem(new HealthSystem());
        Game.addSystem(new XPSystem());
        Game.addSystem(new ProjectileSystem());

        // build and start game
        Game.run();
=======
        Dungeon.windowTitle("My Dungeon");
        Dungeon.run();
>>>>>>> e276e302
    }
}<|MERGE_RESOLUTION|>--- conflicted
+++ resolved
@@ -1,59 +1,12 @@
 package starter;
 
-<<<<<<< HEAD
-import contrib.configuration.ItemConfig;
-import contrib.entities.EntityFactory;
-import contrib.systems.*;
-import contrib.utils.components.Debugger;
-
-import core.Game;
-import core.level.utils.LevelSize;
-=======
 import core.Dungeon;
->>>>>>> e276e302
 
 import java.io.IOException;
 
 public class Main {
     public static void main(String[] args) throws IOException {
-<<<<<<< HEAD
-        Logger LOGGER = Logger.getLogger("Main");
-        Debugger debugger = new Debugger();
-        // start the game
-        Game.hero(EntityFactory.newHero());
-        Game.loadConfig(
-                "dungeon_config.json",
-                contrib.configuration.KeyboardConfig.class,
-                core.configuration.KeyboardConfig.class,
-                ItemConfig.class);
-        Game.frameRate(30);
-        Game.disableAudio(true);
-        Game.userOnLevelLoad(
-                () -> {
-                    try {
-                        EntityFactory.newChest();
-                        for (int i = 0; i < 5; i++) {
-                            EntityFactory.randomMonster();
-                        }
-                    } catch (IOException e) {
-                        LOGGER.warning("Could not create new Chest: " + e.getMessage());
-                        throw new RuntimeException();
-                    }
-                    Game.levelSize(LevelSize.randomSize());
-                });
-        Game.userOnFrame(debugger::execute);
-        Game.windowTitle("My Dungeon");
-        Game.addSystem(new AISystem());
-        Game.addSystem(new CollisionSystem());
-        Game.addSystem(new HealthSystem());
-        Game.addSystem(new XPSystem());
-        Game.addSystem(new ProjectileSystem());
-
-        // build and start game
-        Game.run();
-=======
         Dungeon.windowTitle("My Dungeon");
         Dungeon.run();
->>>>>>> e276e302
     }
 }