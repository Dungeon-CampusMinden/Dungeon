--- conflicted
+++ resolved
@@ -117,12 +117,8 @@
             gameLogger.info("Entity '" + entity.getClass().getSimpleName() + "' was deleted.");
         }
         entitiesToRemove.clear();
-<<<<<<< HEAD
         entitiesToAdd.clear();
-        if (isOnEndTile()) levelAPI.loadLevel();
-=======
         if (isOnEndTile()) levelAPI.loadLevel(LEVELSIZE);
->>>>>>> 7f49e890
         if (Gdx.input.isKeyJustPressed(Input.Keys.P)) togglePause();
     }
 
