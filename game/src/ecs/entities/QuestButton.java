package ecs.entities;

import com.badlogic.gdx.Gdx;
import configuration.KeyboardConfig;
import dslToGame.AnimationBuilder;
import ecs.components.AnimationComponent;
import ecs.components.HitboxComponent;
import ecs.components.IInteraction;
import ecs.components.InteractionComponent;
import ecs.components.PositionComponent;
import ecs.components.quests.Quest;
import ecs.components.quests.QuestBuilder;
import ecs.components.quests.QuestComponent;
import graphic.Animation;
import starter.Game;
import tools.Constants;

/**
 * QuestButton, to set up the Quest in the level.
 */
public class QuestButton extends Entity {
    private final String pathToIdle = "QuestButton/idle";
    private final String pathToTriggered = "QuestButton/triggered";
    private AnimationComponent animation;
    private Quest quest;
    private static final int HOLD = Constants.FRAME_RATE;
    private int held = 0;

    public QuestButton() {
        super();
        new PositionComponent(this);
        setupAnimationComponent();
        setupHitboxComponent();
        setupInteractionComponent();
    }

    private void setupAnimationComponent() {
        Animation idle = AnimationBuilder.buildAnimation(pathToIdle);
        animation = new AnimationComponent(this, idle);
    }

    /**
     * InteractionComponent to show the Quest, to accept the Quest or to remove the Quest.
     */
    private void setupInteractionComponent() {
        new InteractionComponent(this, 1, true, new IInteraction() {

            private boolean first = true;
            private boolean enabled = true;

            @Override
            public void onInteraction(Entity entity) {
                held++;
                if (first && Gdx.input.isKeyPressed(KeyboardConfig.INTERACT_WORLD.get())) {
                    quest = QuestBuilder.buildRandomQuest(Game.getHero().get());
                    System.out.println(quest.getName() + ":\n" + quest.getDescription());
                    Game.questMenu
                            .display(quest.getName() + ":\n" + quest.getDescription(), 3);
                    first = !first;
                    held = 0;
                } else if (enabled && held >= HOLD && Gdx.input.isKeyPressed(KeyboardConfig.INTERACT_WORLD.get())) {
                    if (Game.getHero().get().getComponent(QuestComponent.class).isPresent()) {
                        ((QuestComponent) Game.getHero().get().getComponent(QuestComponent.class).get())
                                .addQuest(quest);
                    }
                    animation.setCurrentAnimation(AnimationBuilder.buildAnimation(pathToTriggered));
                    enabled = !enabled;
<<<<<<< HEAD
                    System.out.println(quest.getName() + "Was added to your Questlog. Press M to see your Questlog.");
                } else if (!first && enabled && (held >= HOLD) && Gdx.input.isKeyPressed(KeyboardConfig.INTERACT_WORLD_X.get())){
                    enabled = !enabled;
=======
                    Game.questMenu
                            .display(quest.getName() + ":\nWas added to your Questlog.\nPress M to see your Questlog.",
                                    3);
>>>>>>> f773e94f
                }
            }
        });
    }

    private void setupHitboxComponent() {
        new HitboxComponent(this);
    }

}<|MERGE_RESOLUTION|>--- conflicted
+++ resolved
@@ -65,15 +65,11 @@
                     }
                     animation.setCurrentAnimation(AnimationBuilder.buildAnimation(pathToTriggered));
                     enabled = !enabled;
-<<<<<<< HEAD
-                    System.out.println(quest.getName() + "Was added to your Questlog. Press M to see your Questlog.");
+                    Game.questMenu
+                        .display(quest.getName() + ":\nWas added to your Questlog.\nPress M to see your Questlog.",
+                            3);
                 } else if (!first && enabled && (held >= HOLD) && Gdx.input.isKeyPressed(KeyboardConfig.INTERACT_WORLD_X.get())){
                     enabled = !enabled;
-=======
-                    Game.questMenu
-                            .display(quest.getName() + ":\nWas added to your Questlog.\nPress M to see your Questlog.",
-                                    3);
->>>>>>> f773e94f
                 }
             }
         });
