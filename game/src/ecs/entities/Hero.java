package ecs.entities;

import dslToGame.AnimationBuilder;
import ecs.components.*;
import ecs.components.AnimationComponent;
import ecs.components.PositionComponent;
import ecs.components.VelocityComponent;
import graphic.Animation;
import tools.Point;

public class Hero extends Entity {

    /**
     * Entity with Components
     *
     * @param startPosition position at start
     */
    public Hero(Point startPosition) {
        super();
<<<<<<< HEAD
        this.addComponent(PositionComponent.name, new PositionComponent(this, startPosition));
        this.addComponent(PlayableComponent.name, new PlayableComponent(this));
=======
        new PositionComponent(this, startPosition);
        new PlayableComponent(this);
>>>>>>> 1d7c077b
        setupAnimationComponent();
    }

    private void setupAnimationComponent() {
        Animation idleRight = AnimationBuilder.buildAnimation("knight/idleRight");
        Animation idleLeft = AnimationBuilder.buildAnimation("knight/idleLeft");
        Animation moveRight = AnimationBuilder.buildAnimation("knight/runRight");
        Animation moveLeft = AnimationBuilder.buildAnimation("knight/runLeft");
        ;

        new AnimationComponent(this, idleLeft, idleRight);

        new VelocityComponent(this, 0, 0, 0.3f, 0.3f, moveLeft, moveRight);
    }
}<|MERGE_RESOLUTION|>--- conflicted
+++ resolved
@@ -17,13 +17,8 @@
      */
     public Hero(Point startPosition) {
         super();
-<<<<<<< HEAD
-        this.addComponent(PositionComponent.name, new PositionComponent(this, startPosition));
-        this.addComponent(PlayableComponent.name, new PlayableComponent(this));
-=======
         new PositionComponent(this, startPosition);
         new PlayableComponent(this);
->>>>>>> 1d7c077b
         setupAnimationComponent();
     }
 
