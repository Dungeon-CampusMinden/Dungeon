package ecs.entities;

import dslToGame.AnimationBuilder;
import ecs.components.*;
import ecs.components.skill.*;
import ecs.damage.Damage;
import graphic.Animation;
import ecs.components.OnDeathFunctions.EndGame;

import java.io.Serializable;

/**
 * The Hero is the player character. It's entity in the ECS. This class helps to
 * setup the hero with
 * all its components and attributes .
 */
public class Hero extends Entity implements Serializable {

    private final int fireballCoolDown = 5;
    private final int stabCoolDown = 1;
    private final float xSpeed = 0.3f;
    private final float ySpeed = 0.3f;
    private final int maxHealth = 100;

    private final String pathToIdleLeft = "knight/idleLeft";
    private final String pathToIdleRight = "knight/idleRight";
    private final String pathToRunLeft = "knight/runLeft";
    private final String pathToRunRight = "knight/runRight";
    private final String pathToGetHit = "knight/getHit";
    private final String pathToDie = "knight/die";
    private Skill firstSkill;
    private Skill secondSkill;

    /** Entity with Components */
    public Hero() {
        super();
        setupComponents(maxHealth, maxHealth);
        PlayableComponent pc = new PlayableComponent(this);
        setupFireballSkill();
        pc.setSkillSlot1(firstSkill);
    }

    /** Maybe this will let me load */
    public void setupComponents(int maxHealth, int currentHealth) {
        new PositionComponent(this);
        setupVelocityComponent();
        setupAnimationComponent();
        setupHitboxComponent();
<<<<<<< HEAD
        setupHealthComponent(maxHealth, currentHealth);
=======
        setupHealthComponent();
        PlayableComponent pc = new PlayableComponent(this);
        setupSkillComponent();
        pc.setSkillSlot1(firstSkill);
        pc.setSkillSlot2(secondSkill);
>>>>>>> 1497d8b5
    }

    private void setupVelocityComponent() {
        Animation moveRight = AnimationBuilder.buildAnimation(pathToRunRight);
        Animation moveLeft = AnimationBuilder.buildAnimation(pathToRunLeft);
        new VelocityComponent(this, xSpeed, ySpeed, moveLeft, moveRight);
    }

    private void setupAnimationComponent() {
        Animation idleRight = AnimationBuilder.buildAnimation(pathToIdleRight);
        Animation idleLeft = AnimationBuilder.buildAnimation(pathToIdleLeft);
        new AnimationComponent(this, idleLeft, idleRight);
    }

    private void setupFireballSkill() {
        firstSkill =  new Skill(
               new FireballSkill(SkillTools::getCursorPositionAsPoint), fireballCoolDown);
    }

    private void setupStabSkill() {
        secondSkill = new Skill(
                new StabSkill(SkillTools::getCursorPositionAsPoint), stabCoolDown);
    }

    private void setupSkills() {
        setupFireballSkill();
        setupStabSkill();
    }

    private void setupHitboxComponent() {
        new HitboxComponent(
                this,
                (you, other, direction) -> System.out.println("heroCollisionEnter"),
                (you, other, direction) -> System.out.println("heroCollisionLeave"));
    }

    private void setupHealthComponent(int maxHealth, int currentHealth) {
        Animation getHit = AnimationBuilder.buildAnimation(pathToGetHit);
        Animation die = AnimationBuilder.buildAnimation(pathToDie);
        IOnDeathFunction gameOver = new EndGame();
        HealthComponent hc = new HealthComponent(this, maxHealth, gameOver, getHit, die);
        hc.setCurrentHealthpoints(currentHealth);
    }

    private void setupSkillComponent() {
        SkillComponent sc = new SkillComponent(this);
        setupSkills();
        sc.addSkill(firstSkill);
        sc.addSkill(secondSkill);
    }
}<|MERGE_RESOLUTION|>--- conflicted
+++ resolved
@@ -46,15 +46,11 @@
         setupVelocityComponent();
         setupAnimationComponent();
         setupHitboxComponent();
-<<<<<<< HEAD
         setupHealthComponent(maxHealth, currentHealth);
-=======
-        setupHealthComponent();
         PlayableComponent pc = new PlayableComponent(this);
         setupSkillComponent();
         pc.setSkillSlot1(firstSkill);
         pc.setSkillSlot2(secondSkill);
->>>>>>> 1497d8b5
     }
 
     private void setupVelocityComponent() {
@@ -70,8 +66,8 @@
     }
 
     private void setupFireballSkill() {
-        firstSkill =  new Skill(
-               new FireballSkill(SkillTools::getCursorPositionAsPoint), fireballCoolDown);
+        firstSkill = new Skill(
+                new FireballSkill(SkillTools::getCursorPositionAsPoint), fireballCoolDown);
     }
 
     private void setupStabSkill() {
