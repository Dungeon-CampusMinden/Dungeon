--- conflicted
+++ resolved
@@ -11,8 +11,6 @@
 
     @Override
     public void update() {
-<<<<<<< HEAD
-
         ECS.entities.stream()
                 .flatMap(e -> e.getComponent(AIComponent.class).stream())
                 .map(aic -> buildDataObject((AIComponent) aic))
@@ -23,11 +21,5 @@
         Entity e = aic.getEntity();
 
         return new AISData(e, aic);
-=======
-        for (Entity entity : Game.entities) {
-            entity.getComponent(AIComponent.class)
-                    .ifPresent(aiComponent -> ((AIComponent) aiComponent).execute());
-        }
->>>>>>> 4bb8b9bf
     }
 }