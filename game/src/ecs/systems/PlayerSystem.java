package ecs.systems;

import com.badlogic.gdx.Gdx;
import configuration.KeyboardConfig;
import ecs.components.InventoryComponent;
import ecs.components.MissingComponentException;
import ecs.components.PlayableComponent;
import ecs.components.VelocityComponent;
import ecs.entities.Entity;
import ecs.tools.interaction.InteractionTool;
import starter.Game;

/** Used to control the player */
public class PlayerSystem extends ECS_System {

    private record KSData(Entity e, PlayableComponent pc, VelocityComponent vc) {}

    @Override
    public void update() {
        Game.getEntities().stream()
                .flatMap(e -> e.getComponent(PlayableComponent.class).stream())
                .map(pc -> buildDataObject((PlayableComponent) pc))
                .forEach(this::checkKeystroke);
    }

    private void checkKeystroke(KSData ksd) {
        if (Gdx.input.isKeyPressed(KeyboardConfig.MOVEMENT_UP.get()))
            ksd.vc.setCurrentYVelocity(1 * ksd.vc.getYVelocity());
        else if (Gdx.input.isKeyPressed(KeyboardConfig.MOVEMENT_DOWN.get()))
            ksd.vc.setCurrentYVelocity(-1 * ksd.vc.getYVelocity());
        else if (Gdx.input.isKeyPressed(KeyboardConfig.MOVEMENT_RIGHT.get()))
            ksd.vc.setCurrentXVelocity(1 * ksd.vc.getXVelocity());
        else if (Gdx.input.isKeyPressed(KeyboardConfig.MOVEMENT_LEFT.get()))
            ksd.vc.setCurrentXVelocity(-1 * ksd.vc.getXVelocity());

        if (Gdx.input.isKeyPressed(KeyboardConfig.INTERACT_WORLD.get()))
            InteractionTool.interactWithClosestInteractable(ksd.e);
        if (Gdx.input.isKeyPressed(KeyboardConfig.INVENTORY_OPEN.get()))
            Game.openInventory();
            // check skills
        else if (Gdx.input.isKeyPressed(KeyboardConfig.FIRST_SKILL.get()))
            ksd.pc.getSkillSlot1().ifPresent(skill -> skill.execute(ksd.e));
        else if (Gdx.input.isKeyPressed(KeyboardConfig.SECOND_SKILL.get()))
            ksd.pc.getSkillSlot2().ifPresent(skill -> skill.execute(ksd.e));
<<<<<<< HEAD
        else if (Gdx.input.isKeyPressed(KeyboardConfig.THIRD_SKILL.get()))
            ksd.pc.getSkillSlot3().ifPresent(skill -> skill.execute(ksd.e));



    }
=======
>>>>>>> d401c358

    }
    private KSData buildDataObject(PlayableComponent pc) {
        Entity e = pc.getEntity();

        VelocityComponent vc =
                (VelocityComponent)
                        e.getComponent(VelocityComponent.class)
                                .orElseThrow(PlayerSystem::missingVC);

        return new KSData(e, pc, vc);
    }

    private static MissingComponentException missingVC() {
        return new MissingComponentException("VelocityComponent");
    }
}<|MERGE_RESOLUTION|>--- conflicted
+++ resolved
@@ -42,17 +42,13 @@
             ksd.pc.getSkillSlot1().ifPresent(skill -> skill.execute(ksd.e));
         else if (Gdx.input.isKeyPressed(KeyboardConfig.SECOND_SKILL.get()))
             ksd.pc.getSkillSlot2().ifPresent(skill -> skill.execute(ksd.e));
-<<<<<<< HEAD
         else if (Gdx.input.isKeyPressed(KeyboardConfig.THIRD_SKILL.get()))
             ksd.pc.getSkillSlot3().ifPresent(skill -> skill.execute(ksd.e));
 
 
 
     }
-=======
->>>>>>> d401c358
 
-    }
     private KSData buildDataObject(PlayableComponent pc) {
         Entity e = pc.getEntity();
 
