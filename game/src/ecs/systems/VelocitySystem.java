package ecs.systems;

import ecs.components.AnimationComponent;
import ecs.components.MissingComponentException;
import ecs.components.PositionComponent;
import ecs.components.VelocityComponent;
import ecs.entities.Entity;
import graphic.Animation;
import mydungeon.ECS;
import tools.Point;

/** MovementSystem is a system that updates the position of entities */
public class VelocitySystem extends ECS_System {

    /** Updates the position of all entities based on their velocity */
    public void update() {
        for (Entity entity : ECS.entities) {

            entity.getComponent(VelocityComponent.name)
                    .ifPresent(
                            vc -> {
                                final PositionComponent position =
                                        (PositionComponent)
                                                entity.getComponent(PositionComponent.name)
                                                        .orElseThrow(
                                                                () ->
                                                                        new MissingComponentException(
                                                                                "PositionComponent"));

<<<<<<< HEAD
                                // Update the position based on the velocity
                                float newX =
                                        position.getPosition().x + ((VelocityComponent) vc).getX();
                                float newY =
                                        position.getPosition().y + ((VelocityComponent) vc).getY();
                                Point newPosition = new Point(newX, newY);
                                if (ECS.currentLevel
                                        .getTileAt(newPosition.toCoordinate())
                                        .isAccessible()) {
                                    position.setPosition(newPosition);
                                    movementAnimation(entity);
                                    ((VelocityComponent) vc).setY(0);
                                    ((VelocityComponent) vc).setX(0);
                                }
                            });
=======
                    // Update the position based on the velocity
                    float newX = position.getPosition().x + velocity.getCurrentXVelocity();
                    float newY = position.getPosition().y + velocity.getCurrentYVelocity();
                    Point newPosition = new Point(newX, newY);
                    if (ECS.currentLevel.getTileAt(newPosition.toCoordinate()).isAccessible()) {
                        position.setPosition(newPosition);
                        movementAnimation(entity);
                        velocity.setCurrentYVelocity(0);
                        velocity.setCurrentXVelocity(0);
                    }
                }
            }
>>>>>>> a7320767
        }
    }

    private void movementAnimation(Entity entity) {
<<<<<<< HEAD
        AnimationComponent ac =
                (AnimationComponent)
                        entity.getComponent(AnimationComponent.name)
                                .orElseThrow(
                                        () -> new MissingComponentException("AnimationComponent"));
        boolean backup = true;
        Animation newCurrentAnimation;
        VelocityComponent vc =
                (VelocityComponent)
                        entity.getComponent(VelocityComponent.name)
                                .orElseThrow(
                                        () -> new MissingComponentException("VelocityComponent"));
        float x = vc.getX();
        if (x > 0) newCurrentAnimation = vc.getMoveRightAnimation();
        else if (x < 0) newCurrentAnimation = vc.getMoveLeftAnimation();
        // idle
        else {
            if (ac.getCurrentAnimation() == ac.getIdleLeft()
                    || ac.getCurrentAnimation() == vc.getMoveLeftAnimation())
                newCurrentAnimation = ac.getIdleLeft();
            else newCurrentAnimation = ac.getIdleRight();
=======
        AnimationComponent ac = (AnimationComponent) entity.getComponent(AnimationComponent.name);
        if (ac != null) {
            boolean backup = true;
            Animation newCurrentAnimation;
            VelocityComponent vc = (VelocityComponent) entity.getComponent(VelocityComponent.name);
            float x = vc.getCurrentXVelocity();
            if (x > 0) newCurrentAnimation = vc.getMoveRightAnimation();
            else if (x < 0) newCurrentAnimation = vc.getMoveLeftAnimation();
            // idle
            else {
                if (ac.getCurrentAnimation() == ac.getIdleLeft()
                        || ac.getCurrentAnimation() == vc.getMoveLeftAnimation())
                    newCurrentAnimation = ac.getIdleLeft();
                else newCurrentAnimation = ac.getIdleRight();
            }
            ac.setCurrentAnimation(newCurrentAnimation);
>>>>>>> a7320767
        }
        ac.setCurrentAnimation(newCurrentAnimation);
    }
}<|MERGE_RESOLUTION|>--- conflicted
+++ resolved
@@ -27,23 +27,6 @@
                                                                         new MissingComponentException(
                                                                                 "PositionComponent"));
 
-<<<<<<< HEAD
-                                // Update the position based on the velocity
-                                float newX =
-                                        position.getPosition().x + ((VelocityComponent) vc).getX();
-                                float newY =
-                                        position.getPosition().y + ((VelocityComponent) vc).getY();
-                                Point newPosition = new Point(newX, newY);
-                                if (ECS.currentLevel
-                                        .getTileAt(newPosition.toCoordinate())
-                                        .isAccessible()) {
-                                    position.setPosition(newPosition);
-                                    movementAnimation(entity);
-                                    ((VelocityComponent) vc).setY(0);
-                                    ((VelocityComponent) vc).setX(0);
-                                }
-                            });
-=======
                     // Update the position based on the velocity
                     float newX = position.getPosition().x + velocity.getCurrentXVelocity();
                     float newY = position.getPosition().y + velocity.getCurrentYVelocity();
@@ -56,12 +39,10 @@
                     }
                 }
             }
->>>>>>> a7320767
         }
     }
 
     private void movementAnimation(Entity entity) {
-<<<<<<< HEAD
         AnimationComponent ac =
                 (AnimationComponent)
                         entity.getComponent(AnimationComponent.name)
@@ -83,24 +64,6 @@
                     || ac.getCurrentAnimation() == vc.getMoveLeftAnimation())
                 newCurrentAnimation = ac.getIdleLeft();
             else newCurrentAnimation = ac.getIdleRight();
-=======
-        AnimationComponent ac = (AnimationComponent) entity.getComponent(AnimationComponent.name);
-        if (ac != null) {
-            boolean backup = true;
-            Animation newCurrentAnimation;
-            VelocityComponent vc = (VelocityComponent) entity.getComponent(VelocityComponent.name);
-            float x = vc.getCurrentXVelocity();
-            if (x > 0) newCurrentAnimation = vc.getMoveRightAnimation();
-            else if (x < 0) newCurrentAnimation = vc.getMoveLeftAnimation();
-            // idle
-            else {
-                if (ac.getCurrentAnimation() == ac.getIdleLeft()
-                        || ac.getCurrentAnimation() == vc.getMoveLeftAnimation())
-                    newCurrentAnimation = ac.getIdleLeft();
-                else newCurrentAnimation = ac.getIdleRight();
-            }
-            ac.setCurrentAnimation(newCurrentAnimation);
->>>>>>> a7320767
         }
         ac.setCurrentAnimation(newCurrentAnimation);
     }
