--- conflicted
+++ resolved
@@ -12,13 +12,8 @@
 import controller.Game;
 import controller.ScreenController;
 import dslToGame.QuestConfig;
-<<<<<<< HEAD
 import interpreter.DSLInterpreter;
-import java.awt.*;
-=======
 import graph.Graph;
-import interpreter.DSLInterpreter;
->>>>>>> d63e5fd8
 import java.util.ArrayList;
 import java.util.List;
 import level.elements.ILevel;
@@ -141,7 +136,6 @@
     }
 
     private QuestConfig loadConfig() {
-<<<<<<< HEAD
         // TODO correct Config Loading (load String from File?)
         String testString =
                 "graph g {\n"
@@ -153,13 +147,6 @@
                         + "C -- N \n"
                         + "}";
         return dslInterpreter.getQuestConfig(testString);
-=======
-        String program = "graph g {\n" + "A -- B \n" + "B -- C -- A \n" + "}";
-        Graph<String> levelGenGraph = new DSLInterpreter().getQuestConfig(program).levelGenGraph();
-        String taskDescription = "Task123Dummy123";
-        int points = 10;
-        return new QuestConfig(levelGenGraph, taskDescription, points);
->>>>>>> d63e5fd8
     }
 
     /**
