package contrib.components;

import com.badlogic.gdx.utils.Null;

import contrib.systems.HealthSystem;
import contrib.utils.components.health.Damage;
import contrib.utils.components.health.DamageType;

import core.Component;
import core.Entity;
import core.utils.logging.CustomLogLevel;

import semanticanalysis.types.DSLContextMember;
import semanticanalysis.types.DSLType;
import semanticanalysis.types.DSLTypeMember;

import java.util.ArrayList;
import java.util.List;
import java.util.Optional;
import java.util.function.Consumer;
import java.util.logging.Logger;

/**
 * Allow an associated entity to take damage and to die.
 *
 * <p>The component also tracks the received damage via the {@link #receiveHit(Damage) receiveHit}
 * method. The damage is not applied immediately but is temporarily stored in an internal list until
 * it is applied, and can be retrieved via the {@link #calculateDamageOf(DamageType)
 * calculateDamageOf} method.
 *
 * <p>To calculate the damage received, the {@link HealthSystem} calls the {@link
 * #calculateDamageOf(DamageType)} method for each {@link DamageType} and calculates the sum of the
 * damage. Next, the {@link HealthSystem} reduces the {@link #currentHealthpoints} by this value and
 * calls {@link #clearDamage()} to clear the internal list afterwards. When the health points drop
 * to 0 or less, the system calls {@link #triggerOnDeath()}.
 *
 * <p>To determine the last cause of damage, the {@link #lastDamageCause()} method can be used.
 */
@DSLType(name = "health_component")
public final class HealthComponent extends Component {
    private final List<Damage> damageToGet;
    private @DSLTypeMember(name = "on_death_function") final Consumer<Entity> onDeath;
    private final Logger LOGGER = Logger.getLogger(this.getClass().getName());
    private @DSLTypeMember(name = "maximal_health_points") int maximalHealthpoints;
    private int currentHealthpoints;
    private @Null Entity lastCause = null;

    /**
     * Create a new HealthComponent and add it to the associated entity.
     *
     * @param entity associated entity
     * @param maximalHitPoints Maximum amount of health points; currentHitPoints cannot be greater
     *     than that
     * @param onDeath Function that gets called when this entity dies
     */
    public HealthComponent(
            final Entity entity, int maximalHitPoints, final Consumer<Entity> onDeath) {
        super(entity);
        this.maximalHealthpoints = maximalHitPoints;
        this.currentHealthpoints = maximalHitPoints;
        this.onDeath = onDeath;
        damageToGet = new ArrayList<>();
    }

    /**
<<<<<<< HEAD
     * Creates a HealthComponent with default onDeath.
     *
     * <p>The maximal health points are set accordingly, the onDeath function is empty and the
     * animations are set to an animation composed of the "missingTexture" texture.
     *
     * @param entity associated entity
     * @param maximalHitPoints maximum amount of hit-points, currentHitPoints can't be bigger than
     *     that
     */
    public HealthComponent(Entity entity, int maximalHitPoints) {
        this(entity, maximalHitPoints, onDeath -> {});
    }

    /**
     * Creates a HealthComponent with default values.
=======
     * Create a HealthComponent with default values and add it to the associated entity.
>>>>>>> ad6ef016
     *
     * <p>The maximum health points are set to 1, and the onDeath function is empty.
     *
     * @param entity associated entity
     */
    public HealthComponent(@DSLContextMember(name = "entity") final Entity entity) {
        this(entity, 1, onDeath -> {});
    }

    /**
<<<<<<< HEAD
     * Adds damage, which is accounted for by the system and creates a damage popup for the hero.
=======
     * Add damage, which is accounted for by the {@link HealthSystem}.
     *
     * <p>The {@link HealthSystem} will reduce the current health points based on the received
     * damage.
>>>>>>> ad6ef016
     *
     * @param damage Damage that should be inflicted
     */
    public void receiveHit(Damage damage) {
        damageToGet.add(damage);
        this.lastCause = damage.cause() != null ? damage.cause() : this.lastCause;
    }

    /** Trigger the onDeath function */
    public void triggerOnDeath() {
        onDeath.accept(entity);
    }

    /**
     * Calculate the amount of damage of a certain type
     *
     * @param dt Type of damage object that still need to be accounted for
     * @return Sum of all damage objects of type dt (default: 0)
     */
    public int calculateDamageOf(final DamageType dt) {
        int damageSum =
                damageToGet.stream()
                        .filter(d -> d.damageType() == dt)
                        .mapToInt(Damage::damageAmount)
                        .sum();

        LOGGER.log(
                CustomLogLevel.DEBUG,
                this.getClass().getSimpleName()
                        + " processed damage for entity: '"
                        + entity
                        + "': "
                        + damageSum);

        return damageSum;
    }

    /**
     * Clear the damage list.
     *
     * <p>The damage list is used to determine the damage the entity should receive on next tick.
     */
    public void clearDamage() {
        damageToGet.clear();
    }

    /**
     * Set the current health points.
     *
     * <p>If the new current health points are greater than the maximum health points of this
     * component, the current health points will be set to the maximum health points amount.
     *
     * @param amount New amount of current health points
     */
    public void currentHealthpoints(int amount) {
        this.currentHealthpoints = Math.min(maximalHealthpoints, amount);
    }

    /**
     * Set the value of the maximum health points.
     *
     * <p>If the new maximum health points are less than the current health points, the current
     * health points are set to the new maximum health points.
     *
     * @param amount New amount of maximal health points
     */
    public void maximalHealthpoints(int amount) {
        this.maximalHealthpoints = amount;
        currentHealthpoints = Math.min(currentHealthpoints, maximalHealthpoints);
    }

    /**
     * Get current health-points.
     *
     * @return The current health-points the associated entity has.
     */
    public int currentHealthpoints() {
        return currentHealthpoints;
    }

    /**
     * Get the maximal health-points.
     *
     * @return The maximal health-points the associated entity can have.
     */
    public int maximalHealthpoints() {
        return maximalHealthpoints;
    }

    /**
     * Get last entity that caused damage to the associated entity.
     *
     * @return The last entity that caused damage to the associated entity.
     */
    public Optional<Entity> lastDamageCause() {
        return Optional.ofNullable(this.lastCause);
    }

    /**
     * Check if the current health-points are 0 or less.
     *
     * @return true if the current health-points are 0 or less, false if they are more than 0.
     */
    public boolean isDead() {
        return currentHealthpoints <= 0;
    }
}<|MERGE_RESOLUTION|>--- conflicted
+++ resolved
@@ -63,25 +63,7 @@
     }
 
     /**
-<<<<<<< HEAD
-     * Creates a HealthComponent with default onDeath.
-     *
-     * <p>The maximal health points are set accordingly, the onDeath function is empty and the
-     * animations are set to an animation composed of the "missingTexture" texture.
-     *
-     * @param entity associated entity
-     * @param maximalHitPoints maximum amount of hit-points, currentHitPoints can't be bigger than
-     *     that
-     */
-    public HealthComponent(Entity entity, int maximalHitPoints) {
-        this(entity, maximalHitPoints, onDeath -> {});
-    }
-
-    /**
-     * Creates a HealthComponent with default values.
-=======
      * Create a HealthComponent with default values and add it to the associated entity.
->>>>>>> ad6ef016
      *
      * <p>The maximum health points are set to 1, and the onDeath function is empty.
      *
@@ -92,14 +74,10 @@
     }
 
     /**
-<<<<<<< HEAD
-     * Adds damage, which is accounted for by the system and creates a damage popup for the hero.
-=======
      * Add damage, which is accounted for by the {@link HealthSystem}.
      *
      * <p>The {@link HealthSystem} will reduce the current health points based on the received
      * damage.
->>>>>>> ad6ef016
      *
      * @param damage Damage that should be inflicted
      */
