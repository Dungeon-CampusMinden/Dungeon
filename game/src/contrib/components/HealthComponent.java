package contrib.components;

import com.badlogic.gdx.utils.Null;

import contrib.systems.HealthSystem;
import contrib.utils.components.health.Damage;
import contrib.utils.components.health.DamageType;

import core.Component;
import core.Entity;
import core.utils.logging.CustomLogLevel;

import semanticanalysis.types.DSLContextMember;
import semanticanalysis.types.DSLType;
import semanticanalysis.types.DSLTypeMember;

import java.util.ArrayList;
import java.util.List;
import java.util.Optional;
import java.util.function.Consumer;
import java.util.logging.Logger;

/**
 * The HealthComponent adds health points and the ability to take damage and die to an entity.
 *
 * <p>It keeps track of the current health points and its maximum.
 *
 * <p>It also keeps track of the damage received via the {@link #receiveHit(Damage) receiveHit}
 * method. The damage is stored in a list and can be retrieved via the {@link #getDamage(DamageType)
 * getDamage} method. The damage is applied and cleared by the {@link HealthSystem HealthSystem}
 * every tick. To determine what the last cause of damage was, the {@link #getLastDamageCause()}
 * method can be used.
 *
 * <p>The HealthComponent also provides the ability to set an onDeath function, which is called when
 * the health points reach 0 or less. The onDeath function can be set via the {@link
<<<<<<< HEAD
 * #setOnDeath(Consumer<Entity>) setOnDeath} method.
 *
 * <p>Finally, the HealthComponent provides the ability to set animations for the entity to be
 * played when it is hit or dies. These animations can be set via the {@link
 * #setGetHitAnimation(Animation) setGetHitAnimation} and {@link #setDeathAnimation(Animation)
 * setDieAnimation} methods and are played by the {@link DrawSystem DrawSystem} automatically.
=======
 * #setOnDeath(IOnDeathFunction) setOnDeath} method.
>>>>>>> d3b9db07
 */
@DSLType(name = "health_component")
public class HealthComponent extends Component {
    private final List<Damage> damageToGet;
    private @DSLTypeMember(name = "maximal_health_points") int maximalHealthpoints;
    private int currentHealthpoints;
    private @Null Entity lastCause = null;
<<<<<<< HEAD
    private @DSLTypeMember(name = "on_death_function") Consumer<Entity> onDeath;
    private @DSLTypeMember(name = "get_hit_animation") Animation getHitAnimation;
    private @DSLTypeMember(name = "die_animation") Animation dieAnimation;
=======
    private @DSLTypeMember(name = "on_death_function") IOnDeathFunction onDeath;
>>>>>>> d3b9db07
    private final Logger healthLogger = Logger.getLogger(this.getClass().getName());

    /**
     * Creates a new HealthComponent
     *
     * <p>Create a new HealthComponent by explicitly setting maximal health points, onDeath
     * function, a getHitAnimation and a dieAnimation.
     *
     * @param entity associated entity
     * @param maximalHitPoints maximum amount of hit-points, currentHitPoints can't be bigger than
     *     that
     * @param onDeath Function that gets called, when this entity dies
     */
<<<<<<< HEAD
    public HealthComponent(
            Entity entity,
            int maximalHitPoints,
            Consumer<Entity> onDeath,
            Animation getHitAnimation,
            Animation dieAnimation) {
=======
    public HealthComponent(Entity entity, int maximalHitPoints, IOnDeathFunction onDeath) {
>>>>>>> d3b9db07
        super(entity);
        this.maximalHealthpoints = maximalHitPoints;
        this.currentHealthpoints = maximalHitPoints;
        this.onDeath = onDeath;
        damageToGet = new ArrayList<>();
    }

    /**
     * Creates a HealthComponent with default values.
     *
     * <p>The maximal health points are set to 1, the onDeath function is empty and the animations
     * are set to an animation composed of the "missingTexture" texture.
     *
     * @param entity associated entity
     */
    public HealthComponent(@DSLContextMember(name = "entity") Entity entity) {
        this(entity, 1, onDeath -> {});
    }

    /**
     * Adds damage, which is accounted for by the system
     *
     * @param damage Damage that should be inflicted
     */
    public void receiveHit(Damage damage) {
        damageToGet.add(damage);
        this.lastCause = damage.cause() != null ? damage.cause() : this.lastCause;
    }

    /** Triggers the onDeath Function */
    public void triggerOnDeath() {
        onDeath.accept(entity);
    }

    /**
     * Calculate the amount of damage of a certain type
     *
     * @param dt Type of damage object that still need to be accounted for
     * @return Sum of all damage objects of type dt (default: 0)
     */
    public int getDamage(DamageType dt) {
        int damageSum =
                damageToGet.stream()
                        .filter(d -> d.damageType() == dt)
                        .mapToInt(Damage::damageAmount)
                        .sum();

        healthLogger.log(
                CustomLogLevel.DEBUG,
                this.getClass().getSimpleName()
                        + " processed damage for entity '"
                        + entity.getClass().getSimpleName()
                        + "': "
                        + damageSum);

        return damageSum;
    }

    /**
     * Clear the damage list. The damage list is used to determine the damage the entity should
     * receive on next tick.
     */
    public void clearDamage() {
        damageToGet.clear();
    }

    /**
     * Sets the current life points, capped at the value of the maximum hit-points
     *
     * @param amount new amount of current health-points
     */
    public void setCurrentHealthpoints(int amount) {
        this.currentHealthpoints = Math.min(maximalHealthpoints, amount);
    }

    /**
     * Sets the value of the Maximum health-points. If the new maximum health-points are less than
     * the current health-points, the current points are set to the new maximum health-points.
     *
     * @param amount new amount of maximal health-points
     */
    public void setMaximalHealthpoints(int amount) {
        this.maximalHealthpoints = amount;
        currentHealthpoints = Math.min(currentHealthpoints, maximalHealthpoints);
    }

    /**
     * Set a new function to be called when dying.
     *
     * @param onDeath new onDeath function
     */
    public void setOnDeath(Consumer<Entity> onDeath) {
        this.onDeath = onDeath;
    }

    /**
     * @return The current health-points the entity has
     */
    public int getCurrentHealthpoints() {
        return currentHealthpoints;
    }

    /**
     * @return The maximal health-points the entity can have
     */
    public int getMaximalHealthpoints() {
        return maximalHealthpoints;
    }

    /**
     * @return The last entity that caused damage to this entity.
     */
    public Optional<Entity> getLastDamageCause() {
        return Optional.ofNullable(this.lastCause);
    }

    public boolean isDead() {
        return currentHealthpoints <= 0;
    }
}<|MERGE_RESOLUTION|>--- conflicted
+++ resolved
@@ -33,16 +33,7 @@
  *
  * <p>The HealthComponent also provides the ability to set an onDeath function, which is called when
  * the health points reach 0 or less. The onDeath function can be set via the {@link
-<<<<<<< HEAD
  * #setOnDeath(Consumer<Entity>) setOnDeath} method.
- *
- * <p>Finally, the HealthComponent provides the ability to set animations for the entity to be
- * played when it is hit or dies. These animations can be set via the {@link
- * #setGetHitAnimation(Animation) setGetHitAnimation} and {@link #setDeathAnimation(Animation)
- * setDieAnimation} methods and are played by the {@link DrawSystem DrawSystem} automatically.
-=======
- * #setOnDeath(IOnDeathFunction) setOnDeath} method.
->>>>>>> d3b9db07
  */
 @DSLType(name = "health_component")
 public class HealthComponent extends Component {
@@ -50,13 +41,7 @@
     private @DSLTypeMember(name = "maximal_health_points") int maximalHealthpoints;
     private int currentHealthpoints;
     private @Null Entity lastCause = null;
-<<<<<<< HEAD
     private @DSLTypeMember(name = "on_death_function") Consumer<Entity> onDeath;
-    private @DSLTypeMember(name = "get_hit_animation") Animation getHitAnimation;
-    private @DSLTypeMember(name = "die_animation") Animation dieAnimation;
-=======
-    private @DSLTypeMember(name = "on_death_function") IOnDeathFunction onDeath;
->>>>>>> d3b9db07
     private final Logger healthLogger = Logger.getLogger(this.getClass().getName());
 
     /**
@@ -70,16 +55,10 @@
      *     that
      * @param onDeath Function that gets called, when this entity dies
      */
-<<<<<<< HEAD
     public HealthComponent(
             Entity entity,
             int maximalHitPoints,
-            Consumer<Entity> onDeath,
-            Animation getHitAnimation,
-            Animation dieAnimation) {
-=======
-    public HealthComponent(Entity entity, int maximalHitPoints, IOnDeathFunction onDeath) {
->>>>>>> d3b9db07
+            Consumer<Entity> onDeath,) {
         super(entity);
         this.maximalHealthpoints = maximalHitPoints;
         this.currentHealthpoints = maximalHitPoints;
