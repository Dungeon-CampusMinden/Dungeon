--- conflicted
+++ resolved
@@ -71,11 +71,7 @@
      * @param entity associated entity
      */
     public HealthComponent(@DSLContextMember(name = "entity") final Entity entity) {
-<<<<<<< HEAD
-        this(entity, 1, onDeath -> {});
-=======
         this(entity, 1, new DefaultOnDeath());
->>>>>>> e276e302
     }
 
     /**
@@ -131,17 +127,10 @@
 
     /**
      * Set the current health points.
-<<<<<<< HEAD
      *
      * <p>If the new current health points are greater than the maximum health points of this
      * component, the current health points will be set to the maximum health points amount.
      *
-=======
-     *
-     * <p>If the new current health points are greater than the maximum health points of this
-     * component, the current health points will be set to the maximum health points amount.
-     *
->>>>>>> e276e302
      * @param amount New amount of current health points
      */
     public void currentHealthpoints(int amount) {
@@ -150,17 +139,10 @@
 
     /**
      * Set the value of the maximum health points.
-<<<<<<< HEAD
      *
      * <p>If the new maximum health points are less than the current health points, the current
      * health points are set to the new maximum health points.
      *
-=======
-     *
-     * <p>If the new maximum health points are less than the current health points, the current
-     * health points are set to the new maximum health points.
-     *
->>>>>>> e276e302
      * @param amount New amount of maximal health points
      */
     public void maximalHealthpoints(int amount) {
