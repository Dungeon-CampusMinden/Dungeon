--- conflicted
+++ resolved
@@ -42,20 +42,12 @@
      * {@code LEVEL_1_XP}.
      */
     private static final Function<Long, Long> DEFAULT_LEVEL_UP_FORMULA =
-<<<<<<< HEAD
-            level -> Math.round(FORMULA_SLOPE * Math.pow(level, 2) + NEEDED_XP_FOR_LEVEL_ONE);
-=======
         level -> Math.round(FORMULA_SLOPE * Math.pow(level, 2) + NEEDED_XP_FOR_LEVEL_ONE);
->>>>>>> e276e302
 
     private static final Consumer<Entity> DEFAULT_LEVEL_UP = entity1 -> {};
 
     private static final Function<XPComponent, Long> DEFAULT_LOOT_XP_FUNCTION =
-<<<<<<< HEAD
-            xpComponent -> (long) (xpComponent.currentXP * 0.5f);
-=======
         xpComponent -> (long)(xpComponent.currentXP() * 0.5f);
->>>>>>> e276e302
 
     private Function<XPComponent, Long> lootXPFunction;
     private Function<Long, Long> levelUPFormula;
