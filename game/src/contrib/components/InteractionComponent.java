--- conflicted
+++ resolved
@@ -27,11 +27,7 @@
     public static final int DEFAULT_INTERACTION_RADIUS = 5;
     public static final boolean DEFAULT_REPEATABLE = true;
 
-<<<<<<< HEAD
-    private static final Consumer<Entity> DEFAULT_INTERACTION = entity -> {};
-=======
     private static final Consumer<Entity> DEFAULT_INTERACTION = entity -> new DefaultInteraction();
->>>>>>> e276e302
     private final float radius;
     private final boolean repeatable;
     private final Consumer<Entity> onInteraction;
@@ -65,13 +61,8 @@
      *
      * @param entity The entity to link to.
      */
-<<<<<<< HEAD
-    public InteractionComponent(final Entity entity) {
-        this(entity, DEFAULT_INTERACTION_RADIUS, DEFAULT_REPEATABLE, DEFAULT_INTERACTION);
-=======
     public InteractionComponent(Entity entity) {
         this(entity, DEFAULT_INTERACTION_RADIUS, DEFAULT_REPEATABLE, new DefaultInteraction());
->>>>>>> e276e302
     }
 
     /**
