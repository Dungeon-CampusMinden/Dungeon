package contrib.entities;

import contrib.components.*;
import contrib.configuration.KeyboardConfig;
import contrib.utils.components.ai.fight.RangeAI;
import contrib.utils.components.ai.idle.RadiusWalk;
import contrib.utils.components.ai.transition.RangeTransition;
import contrib.utils.components.interaction.DropItemsInteraction;
import contrib.utils.components.interaction.InteractionTool;
import contrib.utils.components.item.ItemData;
import contrib.utils.components.item.ItemDataGenerator;
import contrib.utils.components.skill.FireballSkill;
import contrib.utils.components.skill.Skill;
import contrib.utils.components.skill.SkillTools;

import core.Entity;
import core.Game;
import core.components.*;
import core.level.utils.LevelElement;
import core.utils.Point;
import core.utils.components.MissingComponentException;
import core.utils.components.draw.CoreAnimations;

import java.io.IOException;
import java.util.Random;
import java.util.Set;
import java.util.function.Consumer;
import java.util.logging.Logger;
import java.util.stream.Collectors;
import java.util.stream.IntStream;

/**
 * A utility class for building entities in the game world. The {@link EntityFactory} class provides
 * static methods to construct various types of entities with different components.
 */
public class EntityFactory {
    private static final Logger LOGGER = Logger.getLogger(EntityFactory.class.getName());
    private static final Random RANDOM = new Random();
    private static final String HERO_FILE_PATH = "character/knight";
    private static final float X_SPEED_HERO = 0.3f;
    private static final float Y_SPEED_HERO = 0.3f;
    private static final int FIREBALL_COOL_DOWN = 2;
    private static final String[] MONSTER_FILE_PATHS = {
        "character/monster/chort", "character/monster/imp"
    };

    private static final int MIN_MONSTER_HEALTH = 2;

    // NOTE: +1 for health as nextInt() is exclusive
    private static final int MAX_MONSTER_HEALTH = 5 + 1;
    private static final float MIN_MONSTER_SPEED = 0.1f;
    private static final float MAX_MONSTER_SPEED = 0.25f;

    /**
     * Create a new Entity that can be used as a playable character. It will have a {@link
     * CameraComponent}, {@link PlayerComponent}. {@link PositionComponent}, {@link
     * VelocityComponent} {@link DrawComponent}, {@link CollideComponent}, {@link HealthComponent}
     * and {@link XPComponent}.
     *
     * @return Created Entity
     */
    public static Entity newHero() throws IOException {
        Entity hero = new Entity("hero");
        new CameraComponent(hero);
        new PositionComponent(hero);
<<<<<<< HEAD
        new HealthComponent(hero, 20);
        new XPComponent(hero);
        new VelocityComponent(hero, xSpeed, ySpeed);
        new DrawComponent(hero, "character/knight");
=======
        new VelocityComponent(hero, X_SPEED_HERO, Y_SPEED_HERO);
        new DrawComponent(hero, HERO_FILE_PATH);
>>>>>>> ad6ef016
        new CollideComponent(
                hero,
                (you, other, direction) -> System.out.println("heroCollisionEnter"),
                (you, other, direction) -> System.out.println("heroCollisionLeave"));
        PlayerComponent pc = new PlayerComponent(hero);
        Skill fireball =
                new Skill(new FireballSkill(SkillTools::cursorPositionAsPoint), FIREBALL_COOL_DOWN);

        // hero movement
        pc.registerCallback(
                KeyboardConfig.MOVEMENT_UP.value(),
                entity -> {
                    VelocityComponent vc =
                            entity.fetch(VelocityComponent.class)
                                    .orElseThrow(
                                            () ->
                                                    MissingComponentException.build(
                                                            entity, VelocityComponent.class));
                    vc.currentYVelocity(1 * vc.yVelocity());
                });
        pc.registerCallback(
                KeyboardConfig.MOVEMENT_DOWN.value(),
                entity -> {
                    VelocityComponent vc =
                            entity.fetch(VelocityComponent.class)
                                    .orElseThrow(
                                            () ->
                                                    MissingComponentException.build(
                                                            entity, VelocityComponent.class));

                    vc.currentYVelocity(-1 * vc.yVelocity());
                });
        pc.registerCallback(
                KeyboardConfig.MOVEMENT_RIGHT.value(),
                entity -> {
                    VelocityComponent vc =
                            entity.fetch(VelocityComponent.class)
                                    .orElseThrow(
                                            () ->
                                                    MissingComponentException.build(
                                                            entity, VelocityComponent.class));

                    vc.currentXVelocity(1 * vc.xVelocity());
                });
        pc.registerCallback(
                KeyboardConfig.MOVEMENT_LEFT.value(),
                entity -> {
                    VelocityComponent vc =
                            entity.fetch(VelocityComponent.class)
                                    .orElseThrow(
                                            () ->
                                                    MissingComponentException.build(
                                                            entity, VelocityComponent.class));

                    vc.currentXVelocity(-1 * vc.xVelocity());
                });

        pc.registerCallback(
                KeyboardConfig.INTERACT_WORLD.value(),
                InteractionTool::interactWithClosestInteractable);

        // skills
        pc.registerCallback(KeyboardConfig.FIRST_SKILL.value(), fireball::execute);

        return hero;
    }

    /**
     * Create a new Entity that can be used as a chest.
     *
     * <p>It will have a {@link InteractionComponent}. {@link PositionComponent}, {@link
     * DrawComponent}, {@link CollideComponent} and {@link InventoryComponent}. It will use the
     * {@link DropItemsInteraction} on interaction.
     *
     * <p>{@link ItemDataGenerator} is used to generate random items
     *
     * @return Created Entity
     */
    public static Entity newChest() throws IOException {
        ItemDataGenerator itemDataGenerator = new ItemDataGenerator();

        Set<ItemData> itemData =
                IntStream.range(0, RANDOM.nextInt(1, 3))
                        .mapToObj(i -> itemDataGenerator.generateItemData())
                        .collect(Collectors.toSet());
        return newChest(itemData, Game.randomTile(LevelElement.FLOOR).position());
    }

    /**
     * Create a new Entity that can be used as a chest.
     *
     * <p>It will have a {@link InteractionComponent}. {@link PositionComponent}, {@link
     * DrawComponent}, {@link CollideComponent} and {@link InventoryComponent}. It will use the
     * {@link DropItemsInteraction} on interaction.
     *
     * @param itemData The {@link ItemData} for the Items inside the chest.
     * @param position The position of the chest.
     * @return Created Entity
     */
    public static Entity newChest(Set<ItemData> itemData, Point position) throws IOException {
        final float defaultInteractionRadius = 1f;
        Entity chest = new Entity("chest");
        new PositionComponent(chest, position);
        InventoryComponent ic = new InventoryComponent(chest, itemData.size());
        itemData.forEach(ic::add);
        new InteractionComponent(
                chest, defaultInteractionRadius, false, new DropItemsInteraction());
        DrawComponent dc = new DrawComponent(chest, "objects/treasurechest");
        dc.getAnimation(CoreAnimations.IDLE_RIGHT).ifPresent(a -> a.setLoop(false));

        return chest;
    }

    /**
<<<<<<< HEAD
     * Create a new monster.
     *
     * <p>It will have a {@link PositionComponent}, {@link HealthComponent}, {@link DrawComponent},
     * {@link VelocityComponent}, {@link XPComponent}, {@link CollideComponent}, {@link
     * AIComponent}.
     *
     * <p>{@link RangeAI} is used to attack the hero if he is in range. {@link RadiusWalk} is used
     * to walk around in a radius. {@link RangeTransition} is used to transition between the two
     * states.
     *
     * @return Created Entity
     */
    public static Entity getMonster() throws IOException {
        Entity imp = new Entity();
        new PositionComponent(imp);
        new HealthComponent(imp, 3);
        new DrawComponent(imp, "character/monster/imp");
        new VelocityComponent(imp, 0.1f, 0.1f);
        new XPComponent(imp, null, 10);
        new CollideComponent(imp);
        new AIComponent(
                imp,
                new RangeAI(3, 1, new Skill(new FireballSkill(SkillTools::getHeroPosition), 2)),
                new RadiusWalk(1, 1),
                new RangeTransition(3));
        return imp;
=======
     * Create a new Entity that can be used as a Monster.
     *
     * <p>It will have a {@link PositionComponent}, {@link HealthComponent}, {@link AIComponent}
     * with random AIs from the {@link AIFactory} class, {@link DrawComponent} with a randomly set
     * Animation, {@link VelocityComponent}, {@link CollideComponent} and a 10% chance for an {@link
     * InventoryComponent}. If it has an Inventory it will use the {@link DropItemsInteraction} on
     * death.
     *
     * @return The generated "Monster".
     */
    public static Entity randomMonster() throws IOException {
        return randomMonster(MONSTER_FILE_PATHS[RANDOM.nextInt(0, MONSTER_FILE_PATHS.length)]);
    }

    /**
     * Create a new Entity that can be used as a Monster.
     *
     * <p>It will have a {@link PositionComponent}, {@link HealthComponent}, {@link AIComponent}
     * with random AIs from the {@link AIFactory} class, {@link DrawComponent} with the Animations
     * in the given path, {@link VelocityComponent}, {@link CollideComponent} and a 10% chance for
     * an {@link InventoryComponent}. If it has an Inventory it will use the {@link
     * DropItemsInteraction} on death.
     *
     * @param pathToTexture Path to the directory that contains the texture that should be used for
     *     the created monster
     * @return The generated "Monster".
     * @see DrawComponent
     */
    public static Entity randomMonster(String pathToTexture) throws IOException {
        int health = RANDOM.nextInt(MIN_MONSTER_HEALTH, MAX_MONSTER_HEALTH);
        float speed = RANDOM.nextFloat(MIN_MONSTER_SPEED, MAX_MONSTER_SPEED);

        Entity monster = new Entity("monster");
        int itemRoll = RANDOM.nextInt(0, 10);
        Consumer<Entity> onDeath = entity -> {};
        if (itemRoll == 0) {
            ItemDataGenerator itemDataGenerator = new ItemDataGenerator();
            ItemData item = itemDataGenerator.generateItemData();
            InventoryComponent ic = new InventoryComponent(monster, 1);
            ic.add(item);
            onDeath = new DropItemsInteraction();
        }
        new HealthComponent(monster, health, onDeath);
        new PositionComponent(monster);
        new AIComponent(
                monster,
                AIFactory.generateRandomFightAI(),
                AIFactory.generateRandomIdleAI(),
                AIFactory.generateRandomTransitionAI(monster));
        new DrawComponent(monster, pathToTexture);
        new VelocityComponent(monster, speed, speed);
        new CollideComponent(monster);
        return monster;
>>>>>>> ad6ef016
    }
}<|MERGE_RESOLUTION|>--- conflicted
+++ resolved
@@ -63,15 +63,8 @@
         Entity hero = new Entity("hero");
         new CameraComponent(hero);
         new PositionComponent(hero);
-<<<<<<< HEAD
-        new HealthComponent(hero, 20);
-        new XPComponent(hero);
-        new VelocityComponent(hero, xSpeed, ySpeed);
-        new DrawComponent(hero, "character/knight");
-=======
         new VelocityComponent(hero, X_SPEED_HERO, Y_SPEED_HERO);
         new DrawComponent(hero, HERO_FILE_PATH);
->>>>>>> ad6ef016
         new CollideComponent(
                 hero,
                 (you, other, direction) -> System.out.println("heroCollisionEnter"),
@@ -186,34 +179,6 @@
     }
 
     /**
-<<<<<<< HEAD
-     * Create a new monster.
-     *
-     * <p>It will have a {@link PositionComponent}, {@link HealthComponent}, {@link DrawComponent},
-     * {@link VelocityComponent}, {@link XPComponent}, {@link CollideComponent}, {@link
-     * AIComponent}.
-     *
-     * <p>{@link RangeAI} is used to attack the hero if he is in range. {@link RadiusWalk} is used
-     * to walk around in a radius. {@link RangeTransition} is used to transition between the two
-     * states.
-     *
-     * @return Created Entity
-     */
-    public static Entity getMonster() throws IOException {
-        Entity imp = new Entity();
-        new PositionComponent(imp);
-        new HealthComponent(imp, 3);
-        new DrawComponent(imp, "character/monster/imp");
-        new VelocityComponent(imp, 0.1f, 0.1f);
-        new XPComponent(imp, null, 10);
-        new CollideComponent(imp);
-        new AIComponent(
-                imp,
-                new RangeAI(3, 1, new Skill(new FireballSkill(SkillTools::getHeroPosition), 2)),
-                new RadiusWalk(1, 1),
-                new RangeTransition(3));
-        return imp;
-=======
      * Create a new Entity that can be used as a Monster.
      *
      * <p>It will have a {@link PositionComponent}, {@link HealthComponent}, {@link AIComponent}
@@ -267,6 +232,5 @@
         new VelocityComponent(monster, speed, speed);
         new CollideComponent(monster);
         return monster;
->>>>>>> ad6ef016
     }
 }