package contrib.entities;

import contrib.components.InteractionComponent;
import contrib.components.ItemComponent;
import contrib.utils.components.interaction.IInteraction;
import contrib.utils.components.item.ItemData;

import core.Entity;
import core.Game;
import core.components.DrawComponent;
import core.components.PositionComponent;
import core.utils.Point;

/** Class which creates all needed Components for a basic WorldItem */
public class WorldItemBuilder {

    /**
     * Creates an Entity which then can be added to the game
     *
     * @param itemData the Data which should be given to the world Item
     * @return the newly created Entity
     */
    public static Entity buildWorldItem(ItemData itemData, Point position) {
        Entity droppedItem = new Entity();
        new PositionComponent(droppedItem, position);
        new DrawComponent(droppedItem, itemData.getWorldTexture());
        new ItemComponent(droppedItem, itemData);
<<<<<<< HEAD

        IInteraction interaction =
                (a) -> itemData.triggerCollect(droppedItem, Game.getHero().orElseThrow());
        new InteractionComponent(droppedItem, 1.2f, true, interaction);

=======
        CollideComponent component = new CollideComponent(droppedItem);
        component.setCollideEnter(
                (a, b, direction) -> {
                    itemData.triggerCollect(a, b);
                });
>>>>>>> 5d2a3567
        return droppedItem;
    }
}<|MERGE_RESOLUTION|>--- conflicted
+++ resolved
@@ -2,7 +2,6 @@
 
 import contrib.components.InteractionComponent;
 import contrib.components.ItemComponent;
-import contrib.utils.components.interaction.IInteraction;
 import contrib.utils.components.item.ItemData;
 
 import core.Entity;
@@ -25,19 +24,11 @@
         new PositionComponent(droppedItem, position);
         new DrawComponent(droppedItem, itemData.getWorldTexture());
         new ItemComponent(droppedItem, itemData);
-<<<<<<< HEAD
 
-        IInteraction interaction =
-                (a) -> itemData.triggerCollect(droppedItem, Game.getHero().orElseThrow());
+        Consumer<Entity> interaction =
+                (a) -> itemData.action(droppedItem, Game.getHero().orElseThrow());
         new InteractionComponent(droppedItem, 1.2f, true, interaction);
 
-=======
-        CollideComponent component = new CollideComponent(droppedItem);
-        component.setCollideEnter(
-                (a, b, direction) -> {
-                    itemData.triggerCollect(a, b);
-                });
->>>>>>> 5d2a3567
         return droppedItem;
     }
 }