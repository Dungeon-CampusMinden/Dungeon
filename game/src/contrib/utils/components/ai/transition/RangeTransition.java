package contrib.utils.components.ai.transition;

import core.Entity;
import core.level.utils.LevelUtils;

import java.util.function.Function;

public class RangeTransition implements Function<Entity, Boolean> {

    private final float range;

    /**
     * Switches to combat mode when the player is within range of the entity.
     *
     * @param range Range of the entity.
     */
    public RangeTransition(final float range) {
        this.range = range;
    }

    @Override
    public Boolean apply(final Entity entity) {
        return LevelUtils.playerInRange(entity, range);
<<<<<<< HEAD
=======
    }

    public float getRange() {
        return range;
>>>>>>> e276e302
    }
}<|MERGE_RESOLUTION|>--- conflicted
+++ resolved
@@ -21,12 +21,9 @@
     @Override
     public Boolean apply(final Entity entity) {
         return LevelUtils.playerInRange(entity, range);
-<<<<<<< HEAD
-=======
     }
 
     public float getRange() {
         return range;
->>>>>>> e276e302
     }
 }