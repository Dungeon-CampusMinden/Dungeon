package contrib.utils.components.ai.idle;

import com.badlogic.gdx.ai.pfa.GraphPath;

import contrib.utils.components.ai.AIUtils;

import core.Dungeon;
import core.Entity;
import core.components.PositionComponent;
import core.level.Tile;
import core.level.utils.Coordinate;
import core.level.utils.LevelUtils;
import core.utils.Point;
import core.utils.components.MissingComponentException;

import java.util.function.Consumer;

public class StaticRadiusWalk implements Consumer<Entity> {
    private final float radius;
    private final int breakTime;
    private GraphPath<Tile> path;
    private int currentBreak = 0;
    private Point center;
    private Point currentPosition;
    private Point newEndTile;

    /**
     * Finds a point in the radius and then moves there. When the point has been reached, a new
     * point in the radius is searched for from the center.
     *
     * @param radius Radius in which a target point is to be searched for
     * @param breakTimeInSeconds how long to wait (in seconds) before searching a new goal
     */
    public StaticRadiusWalk(final float radius, final int breakTimeInSeconds) {
        this.radius = radius;
        this.breakTime = breakTimeInSeconds * Dungeon.frameRate();
    }

    @Override
    public void accept(final Entity entity) {
        if (path == null || AIUtils.pathFinishedOrLeft(entity, path)) {
            if (center == null) {
                PositionComponent pc =
                        entity.fetch(PositionComponent.class)
                                .orElseThrow(
                                        () ->
                                                MissingComponentException.build(
                                                        entity, PositionComponent.class));
                center = pc.position();
            }

            if (currentBreak >= breakTime) {
                currentBreak = 0;
                PositionComponent pc2 =
                        entity.fetch(PositionComponent.class)
                                .orElseThrow(
                                        () ->
                                                MissingComponentException.build(
                                                        entity, PositionComponent.class));
                currentPosition = pc2.position();
                newEndTile =
                        LevelUtils.randomAccessibleTileCoordinateInRange(center, radius)
                                .map(Coordinate::toPoint)
                                // center is the start position of the entity, so it must be
                                // accessible
                                .orElse(center);
                path = LevelUtils.calculatePath(currentPosition, newEndTile);
                accept(entity);
            }
            currentBreak++;

        } else AIUtils.move(entity, path);
<<<<<<< HEAD
=======
    }

    public float getRadius() {
        return radius;
    }

    public int getBreakTime() {
        return breakTime;
>>>>>>> e276e302
    }
}<|MERGE_RESOLUTION|>--- conflicted
+++ resolved
@@ -70,8 +70,6 @@
             currentBreak++;
 
         } else AIUtils.move(entity, path);
-<<<<<<< HEAD
-=======
     }
 
     public float getRadius() {
@@ -80,6 +78,5 @@
 
     public int getBreakTime() {
         return breakTime;
->>>>>>> e276e302
     }
 }