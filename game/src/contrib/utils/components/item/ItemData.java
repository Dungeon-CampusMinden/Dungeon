package contrib.utils.components.item;

import contrib.components.InventoryComponent;
import contrib.components.ItemComponent;
import contrib.configuration.ItemConfig;
import contrib.entities.WorldItemBuilder;
import contrib.utils.components.stats.DamageModifier;

import core.Entity;
import core.Game;
import core.utils.Point;
import core.utils.TriConsumer;
import core.utils.components.draw.Animation;

import java.util.List;
import java.util.function.BiConsumer;

/**
 * A Class which contains the Information of a specific Item.
 *
 * <p>It contains the {@link #itemType}, animations / textures for inside the hero inventory ({@link
 * #inventoryTexture}) or in the world ({@link #worldTexture}), as well as the {@link #itemName} and
 * a {@link #description}.
 *
 * <p>It holds the method references for collecting ({@link #onCollect}), dropping ({@link #onDrop})
 * and using ({@link #onUse}) items as functional Interfaces.
 *
 * <p>Lastly it holds a {@link #damageModifier}
 */
public class ItemData {
    private final ItemType itemType;
    private final Animation inventoryTexture;
    private final Animation worldTexture;
    private final String itemName;
    private final String description;

    private BiConsumer<Entity, Entity> onCollect;
    private TriConsumer<Entity, ItemData, Point> onDrop;
    // active
    private BiConsumer<Entity, ItemData> onUse;

    // passive
    private final DamageModifier damageModifier;

    /**
     * creates a new item data object.
     *
     * @param itemType Enum entry describing item type.
     * @param inventoryTexture Animation that is played inside the hero inventory.
     * @param worldTexture Animation that is played while item is dropped in the world.
     * @param itemName String defining name of item.
     * @param description String giving a description of the item
     * @param onCollect Functional interface defining behaviour when item is collected.
     * @param onDrop Functional interface defining behaviour when item is dropped.
     * @param onUse Functional interface defining behaviour when item is used.
     * @param damageModifier Defining if dealt damage is altered.
     */
    public ItemData(
            ItemType itemType,
            Animation inventoryTexture,
            Animation worldTexture,
            String itemName,
            String description,
            BiConsumer<Entity, Entity> onCollect,
            TriConsumer<Entity, ItemData, Point> onDrop,
            BiConsumer<Entity, ItemData> onUse,
            DamageModifier damageModifier) {
        this.itemType = itemType;
        this.inventoryTexture = inventoryTexture;
        this.worldTexture = worldTexture;
        this.itemName = itemName;
        this.description = description;
        this.setOnCollect(onCollect);
        this.setOnDrop(onDrop);
        this.setOnUse(onUse);
        this.damageModifier = damageModifier;
    }

    /**
     * creates a new item data object. With a basic handling of collecting, dropping and using.
     *
     * @param itemType Enum entry describing item type.
     * @param inventoryTexture Animation that is played inside the hero inventory.
     * @param worldTexture Animation that is played while item is dropped in the world.
     * @param itemName String defining name of item.
     * @param description String giving a description of the item
     */
    public ItemData(
            ItemType itemType,
            Animation inventoryTexture,
            Animation worldTexture,
            String itemName,
            String description) {
        this(
                itemType,
                inventoryTexture,
                worldTexture,
                itemName,
                description,
                ItemData::defaultCollect,
                ItemData::defaultDrop,
                ItemData::defaultUseCallback,
                new DamageModifier());
    }

    /** Constructing object with completely default values. Taken from {@link ItemConfig}. */
    public ItemData() {
        this(
                ItemConfig.TYPE.get(),
                new Animation(List.of(ItemConfig.TEXTURE.get()), 1),
                new Animation(List.of(ItemConfig.TEXTURE.get()), 1),
                ItemConfig.NAME.get(),
                ItemConfig.DESCRIPTION.get());
    }

    /**
     * what should happen when an Entity interacts with the Item while it is lying in the World.
     *
     * @param worldItemEntity Item which is collected
     * @param whoTriesCollects Entity that tries to collect item
     */
    public void triggerCollect(Entity worldItemEntity, Entity whoTriesCollects) {
        if (getOnCollect() != null) getOnCollect().accept(worldItemEntity, whoTriesCollects);
    }

    /**
     * implements what should happen once the Item is dropped.
     *
     * @param position the location of the drop
     */
    public void triggerDrop(Entity e, Point position) {
        if (getOnDrop() != null) getOnDrop().accept(e, this, position);
    }

    /**
     * Using active Item by calling associated callback.
     *
     * @param entity Entity that uses the item
     */
    public void triggerUse(Entity entity) {
        if (getOnUse() == null) return;
        getOnUse().accept(entity, this);
    }

    /**
     * @return The current itemType.
     */
    public ItemType getItemType() {
        return itemType;
    }

    /**
     * @return The current inventory animation
     */
    public Animation getInventoryTexture() {
        return inventoryTexture;
    }

    /**
     * @return The current world animation
     */
    public Animation getWorldTexture() {
        return worldTexture;
    }

    /**
     * @return The current item name.
     */
    public String getItemName() {
        return itemName;
    }

    /**
     * @return The current item description.
     */
    public String getDescription() {
        return description;
    }

    /**
     * Default callback for item use. Prints a message to the console and removes the item from the
     * inventory.
     *
     * @param e Entity that uses the item
     * @param item Item that is used
     */
    private static void defaultUseCallback(Entity e, ItemData item) {
        e.getComponent(InventoryComponent.class)
                .ifPresent(
                        component -> {
                            InventoryComponent invComp = (InventoryComponent) component;
                            invComp.removeItem(item);
                        });
        System.out.printf("Item \"%s\" used by entity %d\n", item.getItemName(), e.id());
    }

    /**
     * Default callback for dropping item.
     *
     * @param who Entity dropping the item.
     * @param which Item that is being dropped.
     * @param position Position where to drop the item.
     */
    private static void defaultDrop(Entity who, ItemData which, Point position) {
<<<<<<< HEAD
        InventoryComponent inventoryComponent =
                (InventoryComponent) who.getComponent(InventoryComponent.class).orElseThrow();
        inventoryComponent.removeItem(which);
        WorldItemBuilder.buildWorldItem(which, position);
=======
        Entity droppedItem = new Entity();
        new PositionComponent(droppedItem, position);
        new DrawComponent(droppedItem, which.getWorldTexture());
        CollideComponent component = new CollideComponent(droppedItem);
        component.setCollideEnter((a, b, direction) -> which.triggerCollect(a, b));
>>>>>>> 5d2a3567
    }

    /**
     * Default callback for collecting items.
     *
     * @param worldItem Item in world that is being collected.
     * @param whoCollected Entity that tries to pick up item.
     */
    private static void defaultCollect(Entity worldItem, Entity whoCollected) {
        // check if the Game has a Hero
        Game.getHero()
                .ifPresent(
                        hero -> {
                            // check if entity picking up Item is the Hero
                            if (whoCollected.equals(hero)) {
                                // check if Hero has an Inventory Component
                                hero.getComponent(InventoryComponent.class)
                                        .ifPresent(
                                                (x) -> {
                                                    // check if Item can be added to hero Inventory
                                                    if (((InventoryComponent) x)
                                                            .addItem(
                                                                    worldItem
                                                                            .getComponent(
                                                                                    ItemComponent
                                                                                            .class)
                                                                            .map(
                                                                                    ItemComponent
                                                                                                    .class
                                                                                            ::cast)
                                                                            .get()
                                                                            .getItemData()))
                                                        // if added to hero Inventory
                                                        // remove Item from World
                                                        Game.removeEntity(worldItem);
                                                });
                            }
                        });
    }

    /**
     * @return The callback function to collect the item.
     */
    public BiConsumer<Entity, Entity> getOnCollect() {
        return onCollect;
    }

    /**
     * Set the callback function to collect the item.
     *
     * @param onCollect New collect callback.
     */
    public void setOnCollect(BiConsumer<Entity, Entity> onCollect) {
        this.onCollect = onCollect;
    }

    /**
     * @return The callback function to drop the item.
     */
    public TriConsumer<Entity, ItemData, Point> getOnDrop() {
        return onDrop;
    }

    /**
     * Set the callback function to drop the item.
     *
     * @param onDrop New drop callback.
     */
    public void setOnDrop(TriConsumer<Entity, ItemData, Point> onDrop) {
        this.onDrop = onDrop;
    }

    /**
     * @return The callback function to use the item.
     */
    public BiConsumer<Entity, ItemData> getOnUse() {
        return onUse;
    }

    /**
     * Set the callback function to use the item.
     *
     * @param onUse New use callback.
     */
    public void setOnUse(BiConsumer<Entity, ItemData> onUse) {
        this.onUse = onUse;
    }
}<|MERGE_RESOLUTION|>--- conflicted
+++ resolved
@@ -202,18 +202,10 @@
      * @param position Position where to drop the item.
      */
     private static void defaultDrop(Entity who, ItemData which, Point position) {
-<<<<<<< HEAD
-        InventoryComponent inventoryComponent =
+        Consumer<Entity> inventoryComponent =
                 (InventoryComponent) who.getComponent(InventoryComponent.class).orElseThrow();
         inventoryComponent.removeItem(which);
         WorldItemBuilder.buildWorldItem(which, position);
-=======
-        Entity droppedItem = new Entity();
-        new PositionComponent(droppedItem, position);
-        new DrawComponent(droppedItem, which.getWorldTexture());
-        CollideComponent component = new CollideComponent(droppedItem);
-        component.setCollideEnter((a, b, direction) -> which.triggerCollect(a, b));
->>>>>>> 5d2a3567
     }
 
     /**
