--- conflicted
+++ resolved
@@ -28,14 +28,8 @@
  *
  * <p>Lastly it holds a {@link #damageModifier}
  */
-<<<<<<< HEAD
-public class ItemData {
-    private final ItemType itemType;
-    private ItemNature itemNature;
-=======
 public final class ItemData {
     private final ItemType itemType;
->>>>>>> 3174185b
     private final Animation inventoryTexture;
     private final Animation worldTexture;
     private final String itemName;
@@ -239,18 +233,11 @@
      * @param position Position where to drop the item.
      */
     private static void defaultDrop(Entity who, ItemData which, Point position) {
-<<<<<<< HEAD
-        InventoryComponent inventoryComponent =
-                (InventoryComponent) who.getComponent(InventoryComponent.class).orElseThrow();
-        inventoryComponent.removeItem(which);
-        WorldItemBuilder.buildWorldItem(which, position);
-=======
         Entity droppedItem = new Entity();
         new PositionComponent(droppedItem, position);
         new DrawComponent(droppedItem, which.worldTexture());
         CollideComponent component = new CollideComponent(droppedItem);
         component.collideEnter((a, b, direction) -> which.triggerCollect(a, b));
->>>>>>> 3174185b
     }
 
     /**
@@ -277,15 +264,6 @@
                                                                             .fetch(
                                                                                     ItemComponent
                                                                                             .class)
-<<<<<<< HEAD
-                                                                            .map(
-                                                                                    ItemComponent
-                                                                                                    .class
-                                                                                            ::cast)
-                                                                            .get()
-                                                                            .getItemData(),
-                                                                    8))
-=======
                                                                             .orElseThrow(
                                                                                     () ->
                                                                                             MissingComponentException
@@ -294,7 +272,6 @@
                                                                                                             ItemComponent
                                                                                                                     .class))
                                                                             .itemData()))
->>>>>>> 3174185b
                                                         // if added to hero Inventory
                                                         // remove Item from World
                                                         Game.removeEntity(worldItem);
