package contrib.utils;

import core.Game;
import core.level.Tile;
import core.level.utils.LevelElement;
import core.utils.Point;
import core.utils.Vector2;
import java.util.Arrays;
import java.util.List;

/** Utility class for handling various collision detection things. */
public class CollisionUtils {

  /**
   * A small offset to prevent floating-point precision issues when checking collisions at the
   * corner of an entity.
   */
  public static final float TOP_OFFSET = 0.0001f;

  /**
   * Checks if an entity at a given position with a specified size and offset is colliding with any
   * level tiles that are not accessible.
   *
   * @param pos the bottom-left position of the entity
   * @param offset the offset of the hitbox
   * @param size the size of the entity
   * @param canEnterPits whether the entity can enter pit tiles
   * @param canEnterWalls whether the entity can enter wall tiles
   * @param canEnterGitter whether the entity can enter gitter tiles
<<<<<<< HEAD
=======
   * @param canEnterGlasswalls whether the entity can enter glasswall tiles
>>>>>>> 92eb5ef9
   * @return true if any corner of the hitbox is colliding with a non-accessible tile, false
   *     otherwise
   */
  public static boolean isCollidingWithLevel(
      Point pos,
      Vector2 offset,
      Vector2 size,
      boolean canEnterPits,
      boolean canEnterWalls,
<<<<<<< HEAD
      boolean canEnterGitter) {
=======
      boolean canEnterGitter,
      boolean canEnterGlasswalls) {
>>>>>>> 92eb5ef9
    List<Point> corners =
        Arrays.asList(
            pos.translate(offset), // bottom-left
            pos.translate(offset.x() + size.x() - TOP_OFFSET, offset.y()), // bottom-right
            pos.translate(offset.x(), offset.y() + size.y() - TOP_OFFSET), // top-left
            pos.translate(offset.x() + size.x() - TOP_OFFSET, offset.y() + size.y()) // top-right
            );
    return corners.stream()
        .anyMatch(
            p ->
                !tileIsAccessible(
<<<<<<< HEAD
                    Game.tileAt(p).orElse(null), canEnterPits, canEnterWalls, canEnterGitter));
=======
                    Game.tileAt(p).orElse(null),
                    canEnterPits,
                    canEnterWalls,
                    canEnterGitter,
                    canEnterGlasswalls));
>>>>>>> 92eb5ef9
  }

  /**
   * Checks if an entity at a given position with a specified size and offset is colliding with the
   * given {@link Point}.
   *
   * @param pos the bottom-left position of the entity
   * @param offset the offset of the hitbox
   * @param size the size of the entity
   * @param point the point to check for collision
   * @return true if any corner of the hitbox is colliding with the point, false otherwise
   */
  public static boolean isCollidingWithPoint(Point pos, Vector2 offset, Vector2 size, Point point) {
    float minX = pos.x() + offset.x();
    float minY = pos.y() + offset.y();
    float maxX = minX + size.x();
    float maxY = minY + size.y();

    // Use half-open interval \[min, max) with a small TOP_OFFSET to avoid floating-point/corner
    // issues
    return point.x() >= minX
        && point.x() < maxX - TOP_OFFSET
        && point.y() >= minY
        && point.y() < maxY - TOP_OFFSET;
  }

  /**
   * Helper method to determine if a tile can be entered by the entity.
   *
   * <p>Considers both whether the tile is accessible and whether the entity is allowed to enter pit
   * tiles.
   *
   * @param tile the tile to check for accessibility
   * @param canEnterPitTiles whether the entity can enter pit tiles
   * @param canEnterWalls whether the entity can enter wall tiles
   * @param canEnterGitter whether the entity can enter gitter tiles
<<<<<<< HEAD
   * @return true if tile is accessible or a pit tile that can be entered, false otherwise
   */
  public static boolean tileIsAccessible(
      Tile tile, boolean canEnterPitTiles, boolean canEnterWalls, boolean canEnterGitter) {
=======
   * @param canEnterGlasswalls whether the entity can enter glasswall tiles
   * @return true if tile is accessible or a pit tile that can be entered, false otherwise
   */
  public static boolean tileIsAccessible(
      Tile tile,
      boolean canEnterPitTiles,
      boolean canEnterWalls,
      boolean canEnterGitter,
      boolean canEnterGlasswalls) {
>>>>>>> 92eb5ef9
    return tile != null
        && (tile.isAccessible()
            || (canEnterPitTiles && tile.levelElement().equals(LevelElement.PIT))
            || (canEnterWalls && tile.levelElement().equals(LevelElement.WALL))
<<<<<<< HEAD
=======
            || (canEnterGlasswalls && tile.levelElement().equals(LevelElement.GLASSWALL))
>>>>>>> 92eb5ef9
            || (canEnterGitter && tile.levelElement().equals(LevelElement.GITTER)));
  }

  /**
   * Checks whether the path between two points is completely accessible by stepping along the
   * vector between them in small increments.
   *
   * <p>This method simulates movement from the starting point to the target by walking small steps
   * along the direction vector. At each step, it checks whether the tile is accessible or can be
   * entered (e.g., if it's a pit and the entity is allowed to enter pits).
   *
   * <p>This ensures that no wall or inaccessible tile is skipped due to large velocity steps,
   * especially important when moving diagonally or at high speeds.
   *
   * @param from the starting point
   * @param to the target point
   * @param canEnterPitTiles whether the entity is allowed to walk into pit tiles
   * @param canEnterWalls whether the entity is allowed to walk into wall tiles
   * @param canEnterGitter whether the entity can enter gitter tiles
<<<<<<< HEAD
=======
   * @param canEnterGlasswalls whether the entity can enter glasswall tiles
>>>>>>> 92eb5ef9
   * @return true if the entire path from start to target is clear; false if a tile in between is
   *     blocked
   */
  public static boolean isPathClearByStepping(
      Point from,
      Point to,
      boolean canEnterPitTiles,
      boolean canEnterWalls,
<<<<<<< HEAD
      boolean canEnterGitter) {
=======
      boolean canEnterGitter,
      boolean canEnterGlasswalls) {
>>>>>>> 92eb5ef9
    Vector2 direction = from.vectorTo(to);
    double distance = direction.length();

    if (distance == 0f) return true;

    // Choose a small step size to ensure all intermediate tiles are checked (including diagonals)
    Vector2 step = direction.normalize().scale(0.1f);
    Point current = from;

    // Step from start to end and check each tile along the way
    for (float traveled = 0; traveled <= distance; traveled += step.length()) {
      Tile tile = Game.tileAt(current).orElse(null);
<<<<<<< HEAD
      if (!tileIsAccessible(tile, canEnterPitTiles, canEnterWalls, canEnterGitter)) {
=======
      if (!tileIsAccessible(
          tile, canEnterPitTiles, canEnterWalls, canEnterGitter, canEnterGlasswalls)) {
>>>>>>> 92eb5ef9
        return false;
      }
      current = current.translate(step);
    }

    // Ensure that the final destination tile is also checked
    return tileIsAccessible(
<<<<<<< HEAD
        Game.tileAt(to).orElse(null), canEnterPitTiles, canEnterWalls, canEnterGitter);
=======
        Game.tileAt(to).orElse(null),
        canEnterPitTiles,
        canEnterWalls,
        canEnterGitter,
        canEnterGlasswalls);
>>>>>>> 92eb5ef9
  }
}<|MERGE_RESOLUTION|>--- conflicted
+++ resolved
@@ -27,45 +27,34 @@
    * @param canEnterPits whether the entity can enter pit tiles
    * @param canEnterWalls whether the entity can enter wall tiles
    * @param canEnterGitter whether the entity can enter gitter tiles
-<<<<<<< HEAD
-=======
    * @param canEnterGlasswalls whether the entity can enter glasswall tiles
->>>>>>> 92eb5ef9
    * @return true if any corner of the hitbox is colliding with a non-accessible tile, false
    *     otherwise
    */
   public static boolean isCollidingWithLevel(
-      Point pos,
-      Vector2 offset,
-      Vector2 size,
-      boolean canEnterPits,
-      boolean canEnterWalls,
-<<<<<<< HEAD
-      boolean canEnterGitter) {
-=======
-      boolean canEnterGitter,
-      boolean canEnterGlasswalls) {
->>>>>>> 92eb5ef9
+    Point pos,
+    Vector2 offset,
+    Vector2 size,
+    boolean canEnterPits,
+    boolean canEnterWalls,
+    boolean canEnterGitter,
+    boolean canEnterGlasswalls) {
     List<Point> corners =
-        Arrays.asList(
-            pos.translate(offset), // bottom-left
-            pos.translate(offset.x() + size.x() - TOP_OFFSET, offset.y()), // bottom-right
-            pos.translate(offset.x(), offset.y() + size.y() - TOP_OFFSET), // top-left
-            pos.translate(offset.x() + size.x() - TOP_OFFSET, offset.y() + size.y()) // top-right
-            );
+      Arrays.asList(
+        pos.translate(offset), // bottom-left
+        pos.translate(offset.x() + size.x() - TOP_OFFSET, offset.y()), // bottom-right
+        pos.translate(offset.x(), offset.y() + size.y() - TOP_OFFSET), // top-left
+        pos.translate(offset.x() + size.x() - TOP_OFFSET, offset.y() + size.y()) // top-right
+      );
     return corners.stream()
-        .anyMatch(
-            p ->
-                !tileIsAccessible(
-<<<<<<< HEAD
-                    Game.tileAt(p).orElse(null), canEnterPits, canEnterWalls, canEnterGitter));
-=======
-                    Game.tileAt(p).orElse(null),
-                    canEnterPits,
-                    canEnterWalls,
-                    canEnterGitter,
-                    canEnterGlasswalls));
->>>>>>> 92eb5ef9
+      .anyMatch(
+        p ->
+          !tileIsAccessible(
+            Game.tileAt(p).orElse(null),
+            canEnterPits,
+            canEnterWalls,
+            canEnterGitter,
+            canEnterGlasswalls));
   }
 
   /**
@@ -87,9 +76,9 @@
     // Use half-open interval \[min, max) with a small TOP_OFFSET to avoid floating-point/corner
     // issues
     return point.x() >= minX
-        && point.x() < maxX - TOP_OFFSET
-        && point.y() >= minY
-        && point.y() < maxY - TOP_OFFSET;
+      && point.x() < maxX - TOP_OFFSET
+      && point.y() >= minY
+      && point.y() < maxY - TOP_OFFSET;
   }
 
   /**
@@ -102,31 +91,21 @@
    * @param canEnterPitTiles whether the entity can enter pit tiles
    * @param canEnterWalls whether the entity can enter wall tiles
    * @param canEnterGitter whether the entity can enter gitter tiles
-<<<<<<< HEAD
-   * @return true if tile is accessible or a pit tile that can be entered, false otherwise
-   */
-  public static boolean tileIsAccessible(
-      Tile tile, boolean canEnterPitTiles, boolean canEnterWalls, boolean canEnterGitter) {
-=======
    * @param canEnterGlasswalls whether the entity can enter glasswall tiles
    * @return true if tile is accessible or a pit tile that can be entered, false otherwise
    */
   public static boolean tileIsAccessible(
-      Tile tile,
-      boolean canEnterPitTiles,
-      boolean canEnterWalls,
-      boolean canEnterGitter,
-      boolean canEnterGlasswalls) {
->>>>>>> 92eb5ef9
+    Tile tile,
+    boolean canEnterPitTiles,
+    boolean canEnterWalls,
+    boolean canEnterGitter,
+    boolean canEnterGlasswalls) {
     return tile != null
-        && (tile.isAccessible()
-            || (canEnterPitTiles && tile.levelElement().equals(LevelElement.PIT))
-            || (canEnterWalls && tile.levelElement().equals(LevelElement.WALL))
-<<<<<<< HEAD
-=======
-            || (canEnterGlasswalls && tile.levelElement().equals(LevelElement.GLASSWALL))
->>>>>>> 92eb5ef9
-            || (canEnterGitter && tile.levelElement().equals(LevelElement.GITTER)));
+      && (tile.isAccessible()
+      || (canEnterPitTiles && tile.levelElement().equals(LevelElement.PIT))
+      || (canEnterWalls && tile.levelElement().equals(LevelElement.WALL))
+      || (canEnterGlasswalls && tile.levelElement().equals(LevelElement.GLASSWALL))
+      || (canEnterGitter && tile.levelElement().equals(LevelElement.GITTER)));
   }
 
   /**
@@ -145,24 +124,17 @@
    * @param canEnterPitTiles whether the entity is allowed to walk into pit tiles
    * @param canEnterWalls whether the entity is allowed to walk into wall tiles
    * @param canEnterGitter whether the entity can enter gitter tiles
-<<<<<<< HEAD
-=======
    * @param canEnterGlasswalls whether the entity can enter glasswall tiles
->>>>>>> 92eb5ef9
    * @return true if the entire path from start to target is clear; false if a tile in between is
    *     blocked
    */
   public static boolean isPathClearByStepping(
-      Point from,
-      Point to,
-      boolean canEnterPitTiles,
-      boolean canEnterWalls,
-<<<<<<< HEAD
-      boolean canEnterGitter) {
-=======
-      boolean canEnterGitter,
-      boolean canEnterGlasswalls) {
->>>>>>> 92eb5ef9
+    Point from,
+    Point to,
+    boolean canEnterPitTiles,
+    boolean canEnterWalls,
+    boolean canEnterGitter,
+    boolean canEnterGlasswalls) {
     Vector2 direction = from.vectorTo(to);
     double distance = direction.length();
 
@@ -175,12 +147,8 @@
     // Step from start to end and check each tile along the way
     for (float traveled = 0; traveled <= distance; traveled += step.length()) {
       Tile tile = Game.tileAt(current).orElse(null);
-<<<<<<< HEAD
-      if (!tileIsAccessible(tile, canEnterPitTiles, canEnterWalls, canEnterGitter)) {
-=======
       if (!tileIsAccessible(
-          tile, canEnterPitTiles, canEnterWalls, canEnterGitter, canEnterGlasswalls)) {
->>>>>>> 92eb5ef9
+        tile, canEnterPitTiles, canEnterWalls, canEnterGitter, canEnterGlasswalls)) {
         return false;
       }
       current = current.translate(step);
@@ -188,14 +156,10 @@
 
     // Ensure that the final destination tile is also checked
     return tileIsAccessible(
-<<<<<<< HEAD
-        Game.tileAt(to).orElse(null), canEnterPitTiles, canEnterWalls, canEnterGitter);
-=======
-        Game.tileAt(to).orElse(null),
-        canEnterPitTiles,
-        canEnterWalls,
-        canEnterGitter,
-        canEnterGlasswalls);
->>>>>>> 92eb5ef9
+      Game.tileAt(to).orElse(null),
+      canEnterPitTiles,
+      canEnterWalls,
+      canEnterGitter,
+      canEnterGlasswalls);
   }
 }