--- conflicted
+++ resolved
@@ -114,15 +114,10 @@
    * characters is replaced by a line break. Any words exceeding the maximum line length are cut off
    * and wrapped at the position of the maximum line length.
    *
-<<<<<<< HEAD
-   * @param string String which should be reformatted
-   * @return WTF? .
-=======
    * @param text text to be soft-wrapped at {@code maxLen} characters per line
    * @param maxLen maximum number of characters per line
    * @return the reformatted text where all lines have been soft-wrapped to at maximum {@code
    *     maxLen} characters per line
->>>>>>> 31c0e3aa
    */
   public static String formatString(final String text, int maxLen) {
     if (text == null) {
