package contrib.entities;

import contrib.components.*;
import contrib.hud.crafting.CraftingGUI;
import contrib.hud.dialogs.OkDialog;
import contrib.hud.elements.GUICombination;
import contrib.hud.inventory.InventoryGUI;
import contrib.item.Item;
import contrib.utils.components.item.ItemGenerator;
import contrib.utils.components.skill.SkillTools;
import core.Entity;
import core.Game;
import core.components.DrawComponent;
import core.components.PositionComponent;
<<<<<<< HEAD
import core.utils.Point;
import core.utils.components.draw.animation.Animation;
import core.utils.components.draw.animation.AnimationConfig;
import core.utils.components.draw.state.State;
import core.utils.components.draw.state.StateMachine;
=======
import core.components.VelocityComponent;
import core.utils.*;
import core.utils.components.draw.Animation;
import core.utils.components.draw.CoreAnimations;
>>>>>>> 2b38c422
import core.utils.components.path.IPath;
import core.utils.components.path.SimpleIPath;
import java.io.IOException;
import java.util.Arrays;
import java.util.Map;
import java.util.Random;
import java.util.Set;
import java.util.stream.Collectors;
import java.util.stream.IntStream;

/** A utility class for building different miscellaneous entities in the game world. */
public final class MiscFactory {

  private static final Random RANDOM = new Random();
  private static final int DEFAULT_CHEST_SIZE = 12;
  private static final int MAX_AMOUNT_OF_ITEMS_ON_RANDOM = 5;
  private static final int MIN_AMOUNT_OF_ITEMS_ON_RANDOM = 1;
  private static final SimpleIPath CATAPULT = new SimpleIPath("other/red_dot.png");
  private static final SimpleIPath MARKER_TEXTURE = new SimpleIPath("other/blue_dot.png");
  private static final SimpleIPath HEART_TEXTURE =
      new SimpleIPath("items/pickups/heart_pickup.png");
  private static final SimpleIPath FAIRY_TEXTURE =
      new SimpleIPath("items/pickups/fairy_pickup.png");

  private static final SimpleIPath CRATE_TEXTURE = new SimpleIPath("objects/crate/basic.png");
  private static final SimpleIPath BOOK_TEXTURE = new SimpleIPath("items/book/red_book.png");
  private static final SimpleIPath SPELL_BOOK_TEXTURE =
      new SimpleIPath("items/book/spell_book.png");

  /**
   * The {@link ItemGenerator} used to generate random items for chests.
   *
   * @see ItemGenerator
   * @see ItemGenerator#defaultItemGenerator()
   */
  private static ItemGenerator randomItemGenerator = ItemGenerator.defaultItemGenerator();

  /**
   * This method is used to create a new chest entity. The chest will be filled with random items.
   *
   * <p>The Entity is not added to the game yet.
   *
   * <p>The Entity will have a {@link InteractionComponent}, {@link PositionComponent}, {@link
   * core.components.DrawComponent}, {@link contrib.components.CollideComponent} and {@link
   * contrib.components.InventoryComponent}. It will use the {@link
   * contrib.utils.components.interaction.DropItemsInteraction} on interaction.
   *
   * @return A new Entity representing the chest.
   * @throws IOException if the animation could not be loaded.
   * @see MiscFactory#generateRandomItems(int, int) generateRandomItems
   */
  public static Entity newChest() throws IOException {
    return newChest(FILL_CHEST.RANDOM);
  }

  /**
   * This method is used to create a new chest entity. The chest entity can either be empty or
   * filled with random items.
   *
   * <p>The Entity is not added to the game yet.
   *
   * <p>The Entity will have a {@link InteractionComponent}, {@link PositionComponent}, {@link
   * core.components.DrawComponent}, {@link contrib.components.CollideComponent} and {@link
   * contrib.components.InventoryComponent}. It will use the {@link
   * contrib.utils.components.interaction.DropItemsInteraction} on interaction.
   *
   * @param type The type of chest to be created. It can either be RANDOM (filled with random items)
   *     or EMPTY.
   * @return A new Entity representing the chest.
   * @throws IOException if the animation could not be loaded.
   */
  public static Entity newChest(FILL_CHEST type) throws IOException {
    return switch (type) {
      case RANDOM ->
          newChest(
              generateRandomItems(MIN_AMOUNT_OF_ITEMS_ON_RANDOM, MAX_AMOUNT_OF_ITEMS_ON_RANDOM),
              PositionComponent.ILLEGAL_POSITION);
      case EMPTY -> newChest(Set.of(), PositionComponent.ILLEGAL_POSITION);
    };
  }

  private static Set<Item> generateRandomItems(int min, int max) {
    return IntStream.range(0, RANDOM.nextInt(min, max))
        .mapToObj(i -> randomItemGenerator.generateItemData())
        .collect(Collectors.toSet());
  }

  /**
   * Sets the ItemGenerator used to generate random items for monsters upon death.
   *
   * @param randomItemGenerator The ItemGenerator to use for generating random items.
   * @see ItemGenerator
   */
  public static void randomItemGenerator(ItemGenerator randomItemGenerator) {
    MiscFactory.randomItemGenerator = randomItemGenerator;
  }

  /**
   * Gets the ItemGenerator used to generate random items for randomly filled chests.
   *
   * <p>The default ItemGenerator is {@link ItemGenerator#defaultItemGenerator()}.
   *
   * @return The current ItemGenerator used for generating random items.
   * @see ItemGenerator
   */
  public static ItemGenerator randomItemGenerator() {
    return randomItemGenerator;
  }

  /**
   * Get an Entity that can be used as a chest.
   *
   * <p>It will contain the given items.
   *
   * <p>The Entity is not added to the game yet.
   *
   * <p>It will have a {@link InteractionComponent}. {@link PositionComponent}, {@link
   * core.components.DrawComponent}, {@link contrib.components.CollideComponent} and {@link
   * contrib.components.InventoryComponent}. It will use the {@link
   * contrib.utils.components.interaction.DropItemsInteraction} on interaction.
   *
   * @param item Items that should be in the chest.
   * @param position Where should the chest be placed?
   * @return A new Entity.
   * @throws IOException If the animation could not be loaded.
   */
  public static Entity newChest(final Set<Item> item, final Point position) throws IOException {
    final float defaultInteractionRadius = 1f;
    Entity chest = new Entity("chest");

    if (position == null) chest.add(new PositionComponent());
    else chest.add(new PositionComponent(position));
    InventoryComponent ic = new InventoryComponent(DEFAULT_CHEST_SIZE);
    chest.add(ic);
    item.forEach(ic::add);

    Map<String, Animation> animationMap =
        Animation.loadAnimationSpritesheet(new SimpleIPath("objects/treasurechest"));
    State stClosed = State.fromMap(animationMap, "closed");
    State stOpening = State.fromMap(animationMap, "opening");
    State stOpen = FillState.fromMap(animationMap, "open");
    StateMachine sm = new StateMachine(Arrays.asList(stClosed, stOpening, stOpen));
    sm.addTransition(stClosed, "open", stOpening);

    // Automatically transition to open state when opening animation is finished playing
    sm.addEpsilonTransition(stOpening, State::isAnimationFinished, stOpen, () -> ic.count() == 0);

    // If we didn't have a direct way of controlling when the full/empty check should happen, an
    // epsilon transition to itself would still work
    //    sm.addEpsilonTransition(stOpen, s -> (boolean)s.getData() != (ic.count() == 0), stOpen, ()
    // -> ic.count() == 0);
    DrawComponent dc = new DrawComponent(sm);
    chest.add(dc);

    chest.add(
        new InteractionComponent(
            defaultInteractionRadius,
            true,
            (interacted, interactor) ->
                interactor
                    .fetch(InventoryComponent.class)
                    .ifPresent(
                        whoIc -> {
                          UIComponent uiComponent =
                              new UIComponent(
                                  new GUICombination(
                                      new InventoryGUI(whoIc), new InventoryGUI("Chest", ic, 6)),
                                  true);
                          uiComponent.onClose(
                              () ->
                                  interacted
                                      .fetch(DrawComponent.class)
                                      .ifPresent(
                                          interactedDC -> {
                                            // only add opening animation when it is not finished.
                                            // If
                                            // we close the GUI before the opening
                                            // animation finishes, the epsilon transition will
                                            // handle
                                            // setting the data correctly
                                            if (!interactedDC
                                                .stateMachine()
                                                .getCurrentStateName()
                                                .equals("opening")) {
                                              interactedDC.sendSignal("open", ic.count() == 0);
                                            }
                                          }));
                          interactor.add(uiComponent);
                        })));

    return chest;
  }

  /**
   * Get an Entity that can be used as a crafting cauldron.
   *
   * <p>The Entity is not added to the game yet.
   *
   * @param position position of the crafting cauldron.
   * @return A new Entity.
   * @throws IOException if the animation could not be loaded.
   */
  public static Entity newCraftingCauldron(Point position) throws IOException {
    Entity cauldron = new Entity("cauldron");
    cauldron.add(new PositionComponent(position));
    cauldron.add(new DrawComponent(new SimpleIPath("objects/cauldron")));
    cauldron.add(new CollideComponent());
    cauldron.add(
        new InteractionComponent(
            1f,
            true,
            (entity, who) ->
                who.fetch(InventoryComponent.class)
                    .ifPresent(
                        ic -> {
                          CraftingGUI craftingGUI = new CraftingGUI(ic);
                          UIComponent component =
                              new UIComponent(
                                  new GUICombination(new InventoryGUI(ic), craftingGUI), true);
                          component.onClose(craftingGUI::cancel);
                          who.add(component);
                        })));
    return cauldron;
  }

  /**
   * Get an Entity that can be used as a crafting cauldron.
   *
   * <p>The Entity is not added to the game yet.
   *
   * <p>The Entity is placed at the {@link PositionComponent#ILLEGAL_POSITION}. >.
   *
   * @return A new Entity.
   * @throws IOException if the animation could not be loaded.
   */
  public static Entity newCraftingCauldron() throws IOException {
    return newCraftingCauldron(PositionComponent.ILLEGAL_POSITION);
  }

  /**
   * Create a Entity that can be used as a marker on the floor (x marks the spot).
   *
   * @param position Positon where to spawn the marker.
   * @return The Marker-Entity.
   */
  public static Entity marker(Point position) {
    Entity marker = new Entity("marker");
    marker.add(new PositionComponent(position));
    marker.add(new DrawComponent(Animation.fromSingleImage(MARKER_TEXTURE)));
    return marker;
  }

  /**
   * Creates a crate entity at the given position with the specified mass and texture.
   *
   * <p>The crate can be pushed around by other entities. It has a default movement speed of {@code
   * 10} . The crate includes:
   *
   * <ul>
   *   <li>{@link PositionComponent} – sets the initial position
   *   <li>{@link KineticComponent} – enables movement and collisions
   *   <li>{@link VelocityComponent} – configured with speed {@code 10} and the given mass
   *   <li>{@link DrawComponent} – renders the crate using the given texture
   * </ul>
   *
   * @param position The starting position of the crate.
   * @param mass The mass of the crate.
   * @param texture The texture to render for the crate.
   * @return The created crate entity.
   */
  public static Entity crate(Point position, float mass, SimpleIPath texture) {
    Entity crate = new Entity("crate");
    crate.add(new PositionComponent(position));
    crate.add(new KineticComponent());
    crate.add(new VelocityComponent(10, mass, entity -> {}, false));
    crate.add(new DrawComponent(Animation.fromSingleImage(texture)));
    crate.add(new CollideComponent());
    return crate;
  }

  /**
   * Creates a crate entity at the given position with the specified mass, using the default crate
   * texture.
   *
   * <p>The crate can be pushed around and has a default movement speed of {@code 10} units.
   *
   * @param position The starting position of the crate.
   * @param mass The mass of the crate.
   * @return The created crate entity.
   */
  public static Entity crate(Point position, float mass) {
    return crate(position, mass, CRATE_TEXTURE);
  }

  /**
   * Creates a crate entity at the given position with the default mass and the default crate
   * texture.
   *
   * <p>The crate can be pushed around and has a default movement speed of {@code 10} units.
   *
   * @param position The starting position of the crate.
   * @return The created crate entity.
   */
  public static Entity crate(Point position) {
    return crate(position, VelocityComponent.DEFAULT_MASS, CRATE_TEXTURE);
  }

  /**
   * Creates a catapult entity at the specified spawn point that can launch other entities to a
   * given target location.
   *
   * <p>When another entity collides with this catapult:
   *
   * <ul>
   *   <li>The colliding entity must have a {@link CatapultableComponent} to be eligible for launch.
   *   <li>The entity’s current velocity is reset to zero.
   *   <li>The {@link CatapultableComponent}'s deactivate callback is invoked to disable any
   *       controls or AI.
   *   <li>The entity is temporarily turned into a projectile that travels from the spawn point to
   *       the target location.
   *   <li>Once the projectile reaches the target, the entity is restored to its original state.
   * </ul>
   *
   * @param spawnPoint the position where the catapult entity is created
   * @param location the target location to which entities will be launched
   * @param speed the speed at which the entity travels toward the target
   * @return the catapult entity that initiates the launch on collision
   */
  public static Entity catapult(Point spawnPoint, Point location, float speed) {
    Entity catapult = new Entity();
    catapult.add(new PositionComponent(spawnPoint));
    catapult.add(new DrawComponent(Animation.fromSingleImage(CATAPULT)));
    TriConsumer<Entity, Entity, Direction> action =
        (you, other, direction) -> {
          if (!other.isPresent(CatapultableComponent.class)) return;
          if (other
              .fetch(CatapultableComponent.class)
              .map(CatapultableComponent::isFlying)
              .orElse(false)) return;
          other
              .fetch(VelocityComponent.class)
              .ifPresent(
                  vc -> {
                    vc.currentVelocity(Vector2.ZERO);
                    vc.clearForces();
                  });
          other
              .fetch(CatapultableComponent.class)
              .ifPresent(
                  cc -> {
                    cc.deactivate().accept(other);
                    cc.flies();
                  });
          catapultFlyEntity(other, spawnPoint, location, speed);
        };
    catapult.add(new CollideComponent(action, CollideComponent.DEFAULT_COLLIDER));
    return catapult;
  }

  /**
   * Makes the entity a temporary projectile and flies from the start to the goal location.
   *
   * <p>This entity handles the visual and logical aspects of the catapult animation. While the
   * original entity is made invisible and immobilized, this projectile simulates the flight:
   *
   * <ul>
   *   <li>Attaches a {@link VelocityComponent} with a termination callback that resets the entity
   *       when the flight ends.
   *   <li>Adds a {@link CollideComponent} that resets the entity once the projectile reaches it
   *       endpoint.
   * </ul>
   *
   * @param other the entity that is being catapulted
   * @param start the starting position of the catapult flight (usually the catapult location)
   * @param goal the target location to which the entity is being catapulted
   * @param speed the flight speed of the projectile
   */
  private static void catapultFlyEntity(Entity other, Point start, Point goal, float speed) {
    Vector2 forceToApply = SkillTools.calculateDirection(start, goal).scale(speed);
    VelocityComponent entityVc = other.fetch(VelocityComponent.class).orElse(null);
    other.remove(VelocityComponent.class);
    VelocityComponent vc =
        new VelocityComponent(speed, entity -> resetCatapultedEntity(entity, entityVc), true);
    other.add(vc);

    other.add(
        new ProjectileComponent(
            start, goal, forceToApply, entity -> resetCatapultedEntity(entity, entityVc)));
    other.add(new PositionComponent(start));
    other.add(new FlyComponent());
  }

  /**
   * Reverts all temporary changes made to an entity after the catapult process is complete.
   *
   * <p>This method should be called when the projectile-entity has reached its destination. It:
   *
   * <ul>
   *   <li>Calls the reactivation callback of the {@link CatapultableComponent} to restore entity
   *       behavior.
   *   <li>Restores the original {@link VelocityComponent}.
   *   <li>Removes the {@link ProjectileComponent} and {@link FlyComponent}.
   * </ul>
   *
   * @param other the original entity that was catapulted
   * @param entityVc VelocityComponent restore to the entity
   */
  private static void resetCatapultedEntity(Entity other, VelocityComponent entityVc) {
    other
        .fetch(CatapultableComponent.class)
        .ifPresent(
            cc -> {
              cc.reactivate().accept(other);
              cc.lands();
            });
    other.remove(ProjectileComponent.class);
    other.remove(FlyComponent.class);
    if (entityVc != null) {
      other.add(entityVc);
    }
  }

  /**
   * Creates a generic pickup item entity.
   *
   * <p>The pickup will be represented by the specified texture and will execute the given {@code
   * onCollide} behavior whenever it collides with another entity.
   *
   * @param name the name of the pickup entity.
   * @param spawnPoint the position in the world where the pickup will be spawned.
   * @param texture the texture to display for this pickup.
   * @param onCollide the action to execute when a collision occurs; the first parameter is the
   *     pickup entity itself, the second is the colliding entity, and the third is the collision
   *     direction.
   * @return the created pickup entity.
   */
  public static Entity newPickupItem(
      String name,
      Point spawnPoint,
      IPath texture,
      TriConsumer<Entity, Entity, Direction> onCollide) {
    Entity pickupItem = new Entity(name);
    pickupItem.add(new PositionComponent(spawnPoint));
    pickupItem.add(new DrawComponent(Animation.fromSingleImage(texture)));
    pickupItem.add(new CollideComponent(onCollide, CollideComponent.DEFAULT_COLLIDER));
    return pickupItem;
  }

  /**
   * Creates a new heart pickup entity that restores a fixed amount of health points to the player
   * when collected.
   *
   * <p>Only the game's hero can collect this pickup. The actual restored amount is capped at the
   * player's maximal health points. After collection, the pickup is removed from the game.
   *
   * @param spawnPoint the position in the world where the heart pickup will be spawned.
   * @param healAmount the number of health points to restore upon collection.
   * @return the created heart pickup entity.
   */
  public static Entity newHeartPickup(Point spawnPoint, int healAmount) {
    TriConsumer<Entity, Entity, Direction> onCollide =
        (self, other, dir) -> {
          Game.hero()
              .ifPresent(
                  hero -> {
                    if (other.equals(hero)) {
                      other
                          .fetch(HealthComponent.class)
                          .ifPresent(health -> health.restoreHealthpoints(healAmount));
                      Game.remove(self);
                    }
                  });
        };

    return newPickupItem("heartPickup", spawnPoint, HEART_TEXTURE, onCollide);
  }

  /**
   * Creates a new fairy pickup entity that fully restores the player's health when collected.
   *
   * <p>Only the game's hero can collect this pickup. After collection, the pickup is removed from
   * the game.
   *
   * @param spawnPoint the position in the world where the fairy pickup will be spawned.
   * @return the created fairy pickup entity.
   */
  public static Entity newFairyPickup(Point spawnPoint) {
    TriConsumer<Entity, Entity, Direction> onCollide =
        (self, other, dir) -> {
          Game.hero()
              .ifPresent(
                  hero -> {
                    if (other.equals(hero)) {
                      other
                          .fetch(HealthComponent.class)
                          .ifPresent(
                              health -> health.restoreHealthpoints(health.maximalHealthpoints()));
                      Game.remove(self);
                    }
                  });
        };

    return newPickupItem("fairyPickup", spawnPoint, FAIRY_TEXTURE, onCollide);
  }

  /**
   * Create a book, that the player can read.
   *
   * @param position Position of the book.
   * @param text Text that is shown in a Dialog on interaction.
   * @param title Title of the dialog.
   * @param onClose Callback for closing the dialog.
   * @return The book Entity.
   */
  public static Entity book(Point position, String text, String title, IVoidFunction onClose) {
    Entity book = new Entity("book");
    book.add(new PositionComponent(position));
    book.add(
        new InteractionComponent(
            1, true, (entity, entity2) -> OkDialog.showOkDialog(text, title, onClose)));
    book.add(
        new DrawComponent(
            Animation.fromSingleImage(Math.random() < 0.5 ? BOOK_TEXTURE : SPELL_BOOK_TEXTURE)));
    return book;
  }

  /**
   * Enum representing the types of chest fillings. The chest can either be filled with random items
   * (RANDOM) or be empty (EMPTY).
   *
   * @see MiscFactory#newChest(FILL_CHEST)
   */
  public enum FILL_CHEST {
    /** Represents a chest filled with random items. */
    RANDOM,
    /** Represents an empty chest. */
    EMPTY,
  }

  private static class FillState extends State {
    private Animation empty;

    public FillState(String name, IPath pathFull, IPath pathEmpty, AnimationConfig config) {
      super(name, pathFull, config);
      empty = new Animation(pathEmpty, config);
    }

    public FillState(String name, IPath pathFull, IPath pathEmpty) {
      this(name, pathFull, pathEmpty, null);
    }

    public FillState(String name, Animation full, Animation empty) {
      super(name, full);
      this.empty = empty;
    }

    @Override
    public Animation getAnimation() {
      boolean isEmpty = (boolean) data;
      return isEmpty ? empty : super.getAnimation();
    }

    public static FillState fromMap(Map<String, Animation> animationMap, String name) {
      return new FillState(
          name, animationMap.get(name + "_full"), animationMap.get(name + "_empty"));
    }
  }
}<|MERGE_RESOLUTION|>--- conflicted
+++ resolved
@@ -12,18 +12,12 @@
 import core.Game;
 import core.components.DrawComponent;
 import core.components.PositionComponent;
-<<<<<<< HEAD
-import core.utils.Point;
+import core.components.VelocityComponent;
+import core.utils.*;
 import core.utils.components.draw.animation.Animation;
 import core.utils.components.draw.animation.AnimationConfig;
 import core.utils.components.draw.state.State;
 import core.utils.components.draw.state.StateMachine;
-=======
-import core.components.VelocityComponent;
-import core.utils.*;
-import core.utils.components.draw.Animation;
-import core.utils.components.draw.CoreAnimations;
->>>>>>> 2b38c422
 import core.utils.components.path.IPath;
 import core.utils.components.path.SimpleIPath;
 import java.io.IOException;
@@ -272,7 +266,7 @@
   public static Entity marker(Point position) {
     Entity marker = new Entity("marker");
     marker.add(new PositionComponent(position));
-    marker.add(new DrawComponent(Animation.fromSingleImage(MARKER_TEXTURE)));
+    marker.add(new DrawComponent(new Animation(MARKER_TEXTURE)));
     return marker;
   }
 
@@ -299,7 +293,7 @@
     crate.add(new PositionComponent(position));
     crate.add(new KineticComponent());
     crate.add(new VelocityComponent(10, mass, entity -> {}, false));
-    crate.add(new DrawComponent(Animation.fromSingleImage(texture)));
+    crate.add(new DrawComponent(new Animation(texture)));
     crate.add(new CollideComponent());
     return crate;
   }
@@ -355,7 +349,7 @@
   public static Entity catapult(Point spawnPoint, Point location, float speed) {
     Entity catapult = new Entity();
     catapult.add(new PositionComponent(spawnPoint));
-    catapult.add(new DrawComponent(Animation.fromSingleImage(CATAPULT)));
+    catapult.add(new DrawComponent(new Animation(CATAPULT)));
     TriConsumer<Entity, Entity, Direction> action =
         (you, other, direction) -> {
           if (!other.isPresent(CatapultableComponent.class)) return;
@@ -467,7 +461,7 @@
       TriConsumer<Entity, Entity, Direction> onCollide) {
     Entity pickupItem = new Entity(name);
     pickupItem.add(new PositionComponent(spawnPoint));
-    pickupItem.add(new DrawComponent(Animation.fromSingleImage(texture)));
+    pickupItem.add(new DrawComponent(new Animation(texture)));
     pickupItem.add(new CollideComponent(onCollide, CollideComponent.DEFAULT_COLLIDER));
     return pickupItem;
   }
@@ -546,7 +540,7 @@
             1, true, (entity, entity2) -> OkDialog.showOkDialog(text, title, onClose)));
     book.add(
         new DrawComponent(
-            Animation.fromSingleImage(Math.random() < 0.5 ? BOOK_TEXTURE : SPELL_BOOK_TEXTURE)));
+            new Animation(Math.random() < 0.5 ? BOOK_TEXTURE : SPELL_BOOK_TEXTURE)));
     return book;
   }
 
