package contrib.entities;

import contrib.components.*;
import contrib.item.Item;
import contrib.utils.components.health.DamageType;
import contrib.utils.components.interaction.DropItemsInteraction;
import contrib.utils.components.item.ItemGenerator;
import core.Entity;
import core.Game;
import core.components.DrawComponent;
import core.components.PositionComponent;
import core.components.VelocityComponent;
import core.utils.components.MissingComponentException;
import core.utils.components.path.IPath;
import core.utils.components.path.SimpleIPath;
import core.utils.sound.SoundPlayer;
import java.io.IOException;
import java.util.Arrays;
import java.util.List;
import java.util.Random;
import java.util.function.BiConsumer;

/** A utility class for building monster entities in the game world. */
public final class MonsterFactory {

  private static final Random RANDOM = new Random();

  private static final IPath[] MONSTER_FILE_PATHS = {
    new SimpleIPath("character/monster/chort"),
    new SimpleIPath("character/monster/imp"),
    new SimpleIPath("character/monster/big_daemon"),
    new SimpleIPath("character/monster/big_zombie"),
    new SimpleIPath("character/monster/doc"),
    new SimpleIPath("character/monster/goblin"),
    new SimpleIPath("character/monster/ice_zombie"),
    new SimpleIPath("character/monster/ogre"),
    new SimpleIPath("character/monster/orc_shaman"),
    new SimpleIPath("character/monster/orc_warrior"),
    new SimpleIPath("character/monster/pumpkin_dude"),
    new SimpleIPath("character/monster/zombie")
  };

  private static final int MIN_MONSTER_HEALTH = 10;
  private static final int MAX_MONSTER_HEALTH = 50;
  private static final float MIN_MONSTER_SPEED = 5.0f;
  private static final float MAX_MONSTER_SPEED = 8.5f;
  private static final DamageType MONSTER_COLLIDE_DAMAGE_TYPE = DamageType.PHYSICAL;
  private static final int MONSTER_COLLIDE_DAMAGE = 10;
  private static final int MONSTER_COLLIDE_COOL_DOWN = 2 * Game.frameRate();
  private static final int MAX_DISTANCE_FOR_DEATH_SOUND = 15;

  /**
   * Get an Entity that can be used as a monster.
   *
   * <p>The Entity is not added to the game yet.
   *
   * <p>It will have a {@link PositionComponent}, {@link HealthComponent}, {@link AIComponent} with
   * random AIs from the {@link AIFactory} class, {@link DrawComponent} with a randomly set
   * Animation, {@link VelocityComponent}, {@link CollideComponent}, {@link IdleSoundComponent} and
   * a 10% chance for an {@link InventoryComponent}. If it has an Inventory it will use the {@link
   * DropItemsInteraction} on death.
   *
   * @return A new Entity.
   * @throws IOException if the animation could not be loaded.
   */
  public static Entity randomMonster() throws IOException {
    return randomMonster(MONSTER_FILE_PATHS[RANDOM.nextInt(0, MONSTER_FILE_PATHS.length)]);
  }

  /**
   * Get an Entity that can be used as a monster.
   *
   * <p>The Entity is not added to the game yet. *
   *
   * <p>It will have a {@link PositionComponent}, {@link HealthComponent}, {@link AIComponent} with
   * random AIs from the {@link AIFactory} class, {@link DrawComponent} with a randomly set
   * Animation, {@link VelocityComponent}, {@link CollideComponent}, {@link IdleSoundComponent} and
   * a 10% chance for an {@link InventoryComponent}. If it has an Inventory it will use the {@link
   * DropItemsInteraction} on death.
   *
   * @param pathToTexture Textures to use for the monster.
   * @return A new Entity.
   * @throws IOException if the animation could not been loaded.
   */
  public static Entity randomMonster(IPath pathToTexture) throws IOException {
    return buildMonster(
        "monster",
        pathToTexture,
        RANDOM.nextInt(MIN_MONSTER_HEALTH, MAX_MONSTER_HEALTH + 1),
        RANDOM.nextFloat(MIN_MONSTER_SPEED, MAX_MONSTER_SPEED),
        RANDOM.nextFloat(),
        randomMonsterDeathSound(),
        null,
        MONSTER_COLLIDE_DAMAGE,
        MONSTER_COLLIDE_COOL_DOWN,
        randomMonsterIdleSound());
  }

  private static Sound randomMonsterDeathSound() {
    if (Gdx.files == null)
      return null; // This is a workaround for the Gdx.files being null in tests

    List<String> deathSoundsPaths =
        Arrays.asList(
            "sounds/die_01.wav", "sounds/die_02.wav", "sounds/die_03.wav", "sounds/die_04.wav");

    return Gdx.audio.newSound(
        Gdx.files.internal(deathSoundsPaths.get(RANDOM.nextInt(deathSoundsPaths.size()))));
  }

  private static void playMonsterDieSound(Sound sound) {
    if (sound == null) {
      return;
    }
    long soundID = sound.play();
    sound.setLooping(soundID, false);
    sound.setVolume(soundID, 0.35f);
  }

  private static IPath randomMonsterIdleSound() {
    List<String> idleSoundsPaths =
        Arrays.asList(
            "sounds/monster1.wav",
            "sounds/monster2.wav",
            "sounds/monster3.wav",
            "sounds/monster4.wav");

    return new SimpleIPath(idleSoundsPaths.get(RANDOM.nextInt(idleSoundsPaths.size())));
  }

  /**
   * Builds a monster entity with the given parameters.
   *
   * @param name The name of the monster.
   * @param texture The path to the texture to use for the monster.
   * @param health The health of the monster.
   * @param speed The speed of the monster.
   * @param itemChance The chance that the monster will drop an item upon death. If 0, no item will
   *     be dropped. If 1, an item will always be dropped.
   * @param deathSound The sound to play when the monster dies. If null, no sound will be played.
   * @param ai The AI component of the monster. If null, a random AI will be used.
   * @param collideDamage The damage the monster inflicts upon collision.
   * @param collideCooldown The cooldown time between monster's collision damage.
   * @param idleSoundPath The sound component for the monster's idle sound. If empty, no sound will
   *     be played.
   * @return A new Entity representing the monster.
   * @throws IOException if the animation could not be loaded.
   */
  public static Entity buildMonster(
      String name,
      IPath texture,
      int health,
      float speed,
      float itemChance,
      Sound deathSound,
      AIComponent ai,
      int collideDamage,
      int collideCooldown,
      IPath idleSoundPath)
      throws IOException {
    Entity monster = new Entity(name);

    InventoryComponent ic = new InventoryComponent(1);
    monster.add(ic);
    // rolls a dice for item chance (itemChance == 0  no item, 1.0 always)
    if (RANDOM.nextFloat() < itemChance) {
      Item item = ItemGenerator.generateItemData();
      ic.add(item);
    }
    BiConsumer<Entity, Entity> onDeath =
        (e, who) -> {
          playDeathSoundIfNearby(deathSound, e);
          new DropItemsInteraction().accept(e, who);
        };
    monster.add(new HealthComponent(health, (e) -> onDeath.accept(e, null)));

    monster.add(new PositionComponent());
    if (ai == null) {
      ai = AIFactory.randomAI(monster);
    }
    monster.add(ai);
    monster.add(new DrawComponent(texture));
    monster.add(new VelocityComponent(speed, speed));
    monster.add(new CollideComponent());
<<<<<<< HEAD
    monster.add(
        new SpikyComponent(
            MONSTER_COLLIDE_DAMAGE, MONSTER_COLLIDE_DAMAGE_TYPE, MONSTER_COLLIDE_COOL_DOWN));
    monster.add(new IdleSoundComponent(randomMonsterIdleSound()));
    return monster;
  }

  private static void playMonsterDieSound() {
    String dieSoundEffect =
        switch (RANDOM.nextInt(4)) {
          case 0 -> "sounds/die_01.wav";
          case 1 -> "sounds/die_02.wav";
          case 2 -> "sounds/die_03.wav";
          default -> "sounds/die_04.wav";
        };

    SoundPlayer.playSound(new SimpleIPath(dieSoundEffect), false, 0.35f);
=======
    if (collideDamage > 0) {
      monster.add(new SpikyComponent(collideDamage, MONSTER_COLLIDE_DAMAGE_TYPE, collideCooldown));
    }
    if (!idleSoundPath.pathString().isEmpty()) monster.add(new IdleSoundComponent(idleSoundPath));
    return monster;
>>>>>>> c423f9c9
  }

  private static void playDeathSoundIfNearby(Sound deathSound, Entity e) {
    if (Game.hero().isEmpty()) return;
    Entity hero = Game.hero().get();
    PositionComponent pc =
        hero.fetch(PositionComponent.class)
            .orElseThrow(() -> MissingComponentException.build(hero, PositionComponent.class));
    PositionComponent monsterPc =
        e.fetch(PositionComponent.class)
            .orElseThrow(() -> MissingComponentException.build(e, PositionComponent.class));
    if (pc.position().distance(monsterPc.position()) < MAX_DISTANCE_FOR_DEATH_SOUND) {
      playMonsterDieSound(deathSound);
    }
  }
}<|MERGE_RESOLUTION|>--- conflicted
+++ resolved
@@ -182,7 +182,6 @@
     monster.add(new DrawComponent(texture));
     monster.add(new VelocityComponent(speed, speed));
     monster.add(new CollideComponent());
-<<<<<<< HEAD
     monster.add(
         new SpikyComponent(
             MONSTER_COLLIDE_DAMAGE, MONSTER_COLLIDE_DAMAGE_TYPE, MONSTER_COLLIDE_COOL_DOWN));
@@ -200,13 +199,6 @@
         };
 
     SoundPlayer.playSound(new SimpleIPath(dieSoundEffect), false, 0.35f);
-=======
-    if (collideDamage > 0) {
-      monster.add(new SpikyComponent(collideDamage, MONSTER_COLLIDE_DAMAGE_TYPE, collideCooldown));
-    }
-    if (!idleSoundPath.pathString().isEmpty()) monster.add(new IdleSoundComponent(idleSoundPath));
-    return monster;
->>>>>>> c423f9c9
   }
 
   private static void playDeathSoundIfNearby(Sound deathSound, Entity e) {
