--- conflicted
+++ resolved
@@ -20,16 +20,11 @@
 import core.level.utils.LevelUtils;
 import core.utils.*;
 import core.utils.components.MissingComponentException;
-<<<<<<< HEAD
 import core.utils.components.draw.*;
 import core.utils.components.draw.animation.Animation;
 import core.utils.components.draw.state.DirectionalState;
 import core.utils.components.draw.state.State;
 import core.utils.components.draw.state.StateMachine;
-import core.utils.components.path.IPath;
-import core.utils.components.path.SimpleIPath;
-=======
->>>>>>> 7d619fd6
 import java.io.IOException;
 import java.util.*;
 import java.util.function.Consumer;
@@ -140,9 +135,9 @@
     hero.add(cc);
     PositionComponent poc = new PositionComponent();
     hero.add(poc);
-<<<<<<< HEAD
-
-    Map<String, Animation> animationMap = Animation.loadAnimationSpritesheet(HERO_FILE_PATH);
+
+    Map<String, Animation> animationMap =
+        Animation.loadAnimationSpritesheet(characterClass.textures());
     State stIdle = new DirectionalState("idle", animationMap);
     State stMove = new DirectionalState("move", animationMap, "run");
     State stDead = new State("dead", animationMap.get("idle_down"));
@@ -152,21 +147,16 @@
     sm.addTransition(stMove, "idle", stIdle);
     sm.addTransition(stIdle, "died", stDead);
     sm.addTransition(stMove, "died", stDead);
-    // Always have the hero face South when not moving after a bit
-    //    sm.addEpsilonTransition(stIdle, State::isAnimationFinished, stIdle, () -> Direction.DOWN);
     DrawComponent dc = new DrawComponent(sm);
     dc.depth(DepthLayer.Player.depth());
     hero.add(dc);
 
-    hero.add(new VelocityComponent(HERO_MAX_SPEED, HERO_MASS, (e) -> {}, true));
-=======
     hero.add(
         new VelocityComponent(
             Math.max(characterClass.speed().x(), characterClass.speed().y()),
             characterClass.mass(),
             (e) -> {},
             true));
-    hero.add(new DrawComponent(characterClass.textures()));
     hero.add(
         new ManaComponent(
             characterClass.mana(), characterClass.mana(), characterClass.manaRestore()));
@@ -174,7 +164,6 @@
         new StaminaComponent(
             characterClass.stamina(), characterClass.stamina(), characterClass.staminaRestore()));
     hero.add(new SkillComponent(characterClass.startSkills().toArray(new Skill[0])));
->>>>>>> 7d619fd6
 
     HealthComponent hc =
         new HealthComponent(
