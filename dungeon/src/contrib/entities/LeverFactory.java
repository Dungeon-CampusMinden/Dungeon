--- conflicted
+++ resolved
@@ -35,13 +35,8 @@
    * IEntityCommand} that takes the lever entity as context.
    *
    * @param pos The position where the lever will be created.
-<<<<<<< HEAD
    * @param onInteract The behavior when the lever is interacted with. (isOn, lever, who)
    * @param texturePath defines the texture(s) to use for the lever
-=======
-   * @param onInteract The behavior when the lever is interacted with.
-   * @param design defines the textures for the lever
->>>>>>> 2b38c422
    * @return The created lever entity.
    * @see LeverComponent LeverComponent
    * @see contrib.systems.LeverSystem LeverSystem
@@ -71,12 +66,9 @@
                       .orElseThrow(
                           () -> MissingComponentException.build(entity, LeverComponent.class));
               lc.toggle();
-<<<<<<< HEAD
               entity
                   .fetch(DrawComponent.class)
                   .ifPresent(drawComponent -> drawComponent.sendSignal(lc.isOn() ? "on" : "off"));
-=======
->>>>>>> 2b38c422
             }));
     return lever;
   }
@@ -168,8 +160,6 @@
   public static Entity createTorch(Point pos) {
     return createTorch(pos, ICommand.NOOP);
   }
-<<<<<<< HEAD
-=======
 
   /**
    * Creates a pressure plate entity at the specified position.
@@ -190,15 +180,16 @@
   public static Entity pressurePlate(Point position, float massTrigger) {
     Entity pressurePlate = new Entity("pressureplate");
     pressurePlate.add(new PositionComponent(position.toCenteredPoint()));
-    DrawComponent drawComponent =
-        new DrawComponent(Animation.fromCollection(Design.PLATE.texturesOff));
-    Map<String, Animation> animations =
-        Map.of(
-            "off", drawComponent.currentAnimation(),
-            "on", Animation.fromCollection(Design.PLATE.texturesOn));
-    drawComponent.animationMap(animations);
-    drawComponent.currentAnimation("off");
-    pressurePlate.add(drawComponent);
+
+    Map<String, Animation> map = Animation.loadAnimationSpritesheet(new SimpleIPath("objects/pressureplate"));
+    State stOff = State.fromMap(map, "off");
+    State stOn = State.fromMap(map, "on");
+    StateMachine sm = new StateMachine(Arrays.asList(stOff, stOn));
+    sm.addTransition(stOff, "on", stOn);
+    sm.addTransition(stOn, "off", stOff);
+    DrawComponent dc = new DrawComponent(sm);
+    pressurePlate.add(dc);
+
     LeverComponent leverComponent = new LeverComponent(false, ICommand.NOOP);
     pressurePlate.add(leverComponent);
     PressurePlateComponent pressurePlateComponent = new PressurePlateComponent(massTrigger);
@@ -290,49 +281,4 @@
       }
     };
   }
-
-  /**
-   * Represents different design types with associated texture paths. Each design has a list of
-   * textures for both "on" and "off" states.
-   */
-  public enum Design {
-
-    /** Represents a lever with one texture for "on" and one for "off". */
-    LEAVER(
-        List.of(new SimpleIPath("objects/lever/on/lever_0.png")),
-        List.of(new SimpleIPath("objects/lever/off/lever_0.png"))),
-
-    /** Represents a torch with multiple textures for "on" (animated) and one for "off". */
-    TORCH(
-        List.of(
-            new SimpleIPath("objects/torch/on/torch_1.png"),
-            new SimpleIPath("objects/torch/on/torch_2.png"),
-            new SimpleIPath("objects/torch/on/torch_3.png"),
-            new SimpleIPath("objects/torch/on/torch_4.png"),
-            new SimpleIPath("objects/torch/on/torch_5.png"),
-            new SimpleIPath("objects/torch/on/torch_6.png"),
-            new SimpleIPath("objects/torch/on/torch_7.png"),
-            new SimpleIPath("objects/torch/on/torch_8.png")),
-        List.of(new SimpleIPath("objects/torch/off/torch_0.png"))),
-
-    /** Represents a pressure plate with multiple textures for "on" (animated) and one for "off". */
-    PLATE(
-        List.of(new SimpleIPath("objects/pressureplate/on/pressureplate_0.png")),
-        List.of(new SimpleIPath("objects/pressureplate/off/pressureplate_0.png")));
-
-    private final List<IPath> texturesOn;
-    private final List<IPath> texturesOff;
-
-    /**
-     * Constructs a new {@code Design} with specified "on" and "off" textures.
-     *
-     * @param texturesOn List of textures representing the "on" state.
-     * @param texturesOff List of textures representing the "off" state.
-     */
-    Design(final List<IPath> texturesOn, final List<IPath> texturesOff) {
-      this.texturesOn = texturesOn;
-      this.texturesOff = texturesOff;
-    }
-  }
->>>>>>> 2b38c422
 }