package contrib.systems;

import contrib.components.CollideComponent;
import contrib.utils.components.collide.Collider;
import contrib.utils.components.collide.CollisionUtils;
import core.Entity;
import core.System;
import core.components.PositionComponent;
import core.components.VelocityComponent;
import core.utils.Direction;
import core.utils.Point;
import core.utils.Vector2;
import core.utils.components.MissingComponentException;
import java.util.*;
import java.util.stream.Stream;

/**
 * System to check for collisions between two entities.
 *
 * <p>CollisionSystem is a system which checks on execute whether the hit boxes of two entities are
 * overlapping/colliding. In which case the corresponding Methods are called on both entities.
 *
 * <p>The system does imply the hit boxes are axis aligned.
 *
 * <p>Each CollideComponent should only be informed when a collision begins or ends. For this, a map
 * with all currently active collisions is stored and allows informing the entities when a collision
 * ended.
 *
 * <p>Entities with the {@link CollideComponent} will be processed by this system.
 */
public final class CollisionSystem extends System {

  /** Solid entities will be kept at this distance after colliding. */
  public static final float COLLIDE_SET_DISTANCE = 0.01f;

  private final Map<CollisionKey, CollisionData> collisions = new HashMap<>();

  /** Create a new CollisionSystem. */
  public CollisionSystem() {
    super(CollideComponent.class);
    onEntityAdd = this::onAddEntity;
  }

  private void onAddEntity(Entity e) {
    PositionSync.syncPosition(e);
  }

  /**
   * Test every CollideEntity with every other CollideEntity for collision.
   *
   * <p>The collision check will be performed only once for a given tuple of entities, i.e. when
   * entity A does collide with entity B, it also means B collides with A.
   */
  @Override
  public void execute() {
    filteredEntityStream(CollideComponent.class)
        .flatMap(this::createDataPairs)
        .forEach(this::onEnterLeaveCheck);
  }

  /**
   * Create a stream of pairs of entities.
   *
   * <p>Pair a given entity with every other entity with a higher ID.
   *
   * @param a Entity which is the lower ID partner.
   * @return The stream which contains every valid pair of Entities.
   */
  private Stream<CollisionData> createDataPairs(final Entity a) {
    return filteredEntityStream().filter(b -> isSmallerThen(a, b)).map(b -> newDataPair(a, b));
  }

  /**
   * Compare the entities.
   *
   * <p>This comparison is applied in the {@link #createDataPairs(Entity a) createDataPairs} method
   * to create only tuples with entities with higher ID. This avoids performing a collision check
   * twice for a pair of entities, first for (a,b) and second for (b,a).
   *
   * @param a First Entity.
   * @param b Second Entity
   * @return true when the comparison between a and b is less than zero, otherwise false.
   */
  private boolean isSmallerThen(final Entity a, final Entity b) {
    return a.compareTo(b) < 0;
  }

  /**
   * Create a pair of CollideComponents which is then used to check whether a collision is happening
   * and to store in the internal map. Which allows informing the CollideComponents about an ended
   * Collision.
   *
   * @param a The first Entity.
   * @param b the second Entity.
   * @return The pair of CollideComponents.
   */
  private CollisionData newDataPair(final Entity a, final Entity b) {
    CollideComponent cca =
        a.fetch(CollideComponent.class)
            .orElseThrow(() -> MissingComponentException.build(a, CollideComponent.class));
    CollideComponent ccb =
        b.fetch(CollideComponent.class)
            .orElseThrow(() -> MissingComponentException.build(b, CollideComponent.class));

    return new CollisionData(a, cca, b, ccb);
  }

  /**
   * Check whether a new collision is happening or whether a collision has ended.
   *
   * <p>Only allows a new collision to call the onEnter of the hitBoxes. An ongoing collision is not
   * calling the onEnter of the hitBoxes. When a previous collision existed and no longer is an
   * active collision, onLeave is called. onLeave is only called once.
   *
   * @param cdata The CollisionData where a collision change may happen.
   */
  private void onEnterLeaveCheck(final CollisionData cdata) {
    CollisionKey key = new CollisionKey(cdata.ea.id(), cdata.eb.id());

    if (checkForCollision(cdata.a, cdata.b)) {
      Direction d = checkDirectionOfCollision(cdata.a.collider(), cdata.b.collider());
      // a collision is currently happening
      if (!collisions.containsKey(key)) {
        // a new collision should call the onEnter on both entities
        collisions.put(key, cdata);
        cdata.a.onEnter(cdata.ea, cdata.eb, d);
        cdata.b.onEnter(cdata.eb, cdata.ea, d.opposite());
      }
      // collision is ongoing
      cdata.a.onHold(cdata.ea, cdata.eb, d);
      cdata.b.onHold(cdata.eb, cdata.ea, d.opposite());

      // Check if both entities are solids, and if so, separate them
      if (cdata.a.isSolid() && cdata.b.isSolid()) {
        checkSolidCollision(cdata, d);
      }

    } else if (collisions.remove(key) != null) {
      Direction d = checkDirectionOfCollision(cdata.a.collider(), cdata.b.collider());
      // a collision was happening and the two entities are no longer colliding, on Leave
      // called once
      cdata.a.onLeave(cdata.ea, cdata.eb, d);
      cdata.b.onLeave(cdata.eb, cdata.ea, d.opposite());
    }
  }

  private void checkSolidCollision(CollisionData cdata, Direction d) {
    VelocityComponent vca = cdata.ea.fetch(VelocityComponent.class).orElse(null);
    boolean aStationary = vca == null || vca.maxSpeed() == 0f;
    VelocityComponent vcb = cdata.eb.fetch(VelocityComponent.class).orElse(null);
    boolean bStationary = vcb == null || vcb.maxSpeed() == 0f;

    if (aStationary && bStationary) {
      LOGGER.warning(
          "Two stationary solid entities are colliding: " + cdata.ea + " and " + cdata.eb);
    } else if (aStationary) {
      solidCollide(cdata.ea, cdata.a.collider(), cdata.eb, cdata.b.collider(), d);
    } else if (bStationary) {
      solidCollide(cdata.eb, cdata.b.collider(), cdata.ea, cdata.a.collider(), d.opposite());
    } else {
      // Determine which entity moves based on their weight. The heavier entity
      // moves the lighter one.
      if (vca.mass() > vcb.mass()) {
        solidCollide(cdata.ea, cdata.a.collider(), cdata.eb, cdata.b.collider(), d);
      } else {
        solidCollide(cdata.eb, cdata.b.collider(), cdata.ea, cdata.a.collider(), d.opposite());
      }
    }
  }

  /**
   * Check if two hitBoxes intersect.
   *
   * @param cc1 First entity's CollideComponent.
   * @param cc2 Second entity's CollideComponent.
   * @return true if intersection exists, otherwise false.
   */
  boolean checkForCollision(final CollideComponent cc1, final CollideComponent cc2) {
    return cc1.collider().collide(cc2.collider());
  }

  /**
   * Calculates the direction of a collision.
   *
   * @param a First entity's CollideComponent.
   * @param b Second entity's CollideComponent.
   * @return Direction of the collision between the entities
   */
  Direction checkDirectionOfCollision(Collider a, Collider b) {
    Vector2 c1HalfSize = a.halfSize();
    Vector2 c2HalfSize = b.halfSize();

    Point c1Center = a.absoluteCenter();
    Point c2Center = b.absoluteCenter();

    // Take the distance between the center of both hitboxes in both X and Y direction
    float dx = c1Center.x() - c2Center.x();
    float dy = c1Center.y() - c2Center.y();

    // Sum of the half widths and half heights = distance between the entities' centers if they are
    // flush with each other
    float halfXWidths = c1HalfSize.x() + c2HalfSize.x();
    float halfYHeights = c1HalfSize.y() + c2HalfSize.y();

    // To get the overlap, we subtract the actual distance between the centers. If the entities are
    // overlapping, this will be a positive number
    float overlapX = halfXWidths - Math.abs(dx);
    float overlapY = halfYHeights - Math.abs(dy);

    // Check which overlap is bigger to determine the axis of collision, then determine the
    // direction by checking which side the first hitbox is on
    if (overlapX < overlapY) {
      return dx > 0 ? Direction.LEFT : Direction.RIGHT;
    } else {
      return dy > 0 ? Direction.DOWN : Direction.UP;
    }
  }

  private void solidCollide(Entity ea, Collider a, Entity eb, Collider b, Direction direction) {
    solidCollide(ea, a, eb, b, direction, true);
  }

  private void solidCollide(
      Entity ea, Collider a, Entity eb, Collider b, Direction direction, boolean firstCollision) {
    Point c1Pos = a.absolutePosition();
    Vector2 c1Size = a.size();
    Point c2Pos = b.absolutePosition();
    Vector2 c2Size = b.size();

    Point newColliderPos =
        switch (direction) {
          case DOWN -> new Point(c2Pos.x(), c1Pos.y() - c2Size.y() - COLLIDE_SET_DISTANCE);
          case LEFT -> new Point(c1Pos.x() - c2Size.x() - COLLIDE_SET_DISTANCE, c2Pos.y());
          case UP -> new Point(c2Pos.x(), c1Pos.y() + c1Size.y() + COLLIDE_SET_DISTANCE);
          case RIGHT -> new Point(c1Pos.x() + c1Size.x() + COLLIDE_SET_DISTANCE, c2Pos.y());
          case NONE -> null;
        };

    if (newColliderPos == null) {
      LOGGER.severe("Direction was NONE in solid collision, this should never happen!");
      return;
    }

    Point newPos = newColliderPos.translate(b.offset().inverse());

<<<<<<< HEAD
    boolean bCanEnterOpenPits = eb.fetch(VelocityComponent.class).orElseThrow().canEnterOpenPits();
    boolean bCanEnterWalls = eb.fetch(VelocityComponent.class).orElseThrow().canEnterWalls();
    boolean bCanEnterGitter = eb.fetch(VelocityComponent.class).orElseThrow().canEnterGitter();

    if (CollisionUtils.isCollidingWithLevel(
        newPos, b.offset(), b.size(), bCanEnterOpenPits, bCanEnterWalls, bCanEnterGitter)) {
=======
    boolean bCanEnterOpenPits =
        eb.fetch(VelocityComponent.class).map(VelocityComponent::canEnterOpenPits).orElse(false);
    boolean bCanEnterWalls =
        eb.fetch(VelocityComponent.class).map(VelocityComponent::canEnterWalls).orElse(false);
    boolean bCanEnterGitter =
        eb.fetch(VelocityComponent.class).map(VelocityComponent::canEnterGitter).orElse(false);
    boolean bCanEnterGlasswalls =
        eb.fetch(VelocityComponent.class).map(VelocityComponent::canEnterGlasswalls).orElse(false);
    if (CollisionUtils.isCollidingWithLevel(
        b, newPos, bCanEnterOpenPits, bCanEnterWalls, bCanEnterGitter, bCanEnterGlasswalls)) {
>>>>>>> 92eb5ef9
      if (firstCollision) {
        // If the new position collides with the level, block the other entity instead.
        solidCollide(eb, b, ea, a, direction.opposite(), false);
      }
      // If we aren't in the first iteration, the other entity is also blocked, so just don't do
      // anything
      return;
    }

    eb.fetch(PositionComponent.class).orElseThrow().position(newPos);
    PositionSync.syncPosition(eb);
  }

  private record CollisionKey(int a, int b) {}

  protected record CollisionData(Entity ea, CollideComponent a, Entity eb, CollideComponent b) {}
}<|MERGE_RESOLUTION|>--- conflicted
+++ resolved
@@ -243,14 +243,7 @@
 
     Point newPos = newColliderPos.translate(b.offset().inverse());
 
-<<<<<<< HEAD
-    boolean bCanEnterOpenPits = eb.fetch(VelocityComponent.class).orElseThrow().canEnterOpenPits();
-    boolean bCanEnterWalls = eb.fetch(VelocityComponent.class).orElseThrow().canEnterWalls();
-    boolean bCanEnterGitter = eb.fetch(VelocityComponent.class).orElseThrow().canEnterGitter();
-
-    if (CollisionUtils.isCollidingWithLevel(
-        newPos, b.offset(), b.size(), bCanEnterOpenPits, bCanEnterWalls, bCanEnterGitter)) {
-=======
+
     boolean bCanEnterOpenPits =
         eb.fetch(VelocityComponent.class).map(VelocityComponent::canEnterOpenPits).orElse(false);
     boolean bCanEnterWalls =
@@ -261,7 +254,6 @@
         eb.fetch(VelocityComponent.class).map(VelocityComponent::canEnterGlasswalls).orElse(false);
     if (CollisionUtils.isCollidingWithLevel(
         b, newPos, bCanEnterOpenPits, bCanEnterWalls, bCanEnterGitter, bCanEnterGlasswalls)) {
->>>>>>> 92eb5ef9
       if (firstCollision) {
         // If the new position collides with the level, block the other entity instead.
         solidCollide(eb, b, ea, a, direction.opposite(), false);
