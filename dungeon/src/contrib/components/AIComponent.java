package contrib.components;

import contrib.systems.AISystem;
import contrib.utils.components.ai.fight.AIChaseBehaviour;
import contrib.utils.components.ai.idle.PatrolWalk;
import contrib.utils.components.ai.idle.RadiusWalk;
import contrib.utils.components.ai.transition.RangeTransition;
import core.Component;
import core.Entity;
import core.utils.Vector2;
import java.util.function.Consumer;
import java.util.function.Function;

/**
 * Define the behavior of AI-controlled entities.
 *
 * <p>An AI-controlled entity can have two different states which define the behaviour of the
 * entity. The "idle state" describes the default behaviour of the entity, like walking around in
 * the level. The "combat state" describes the fighting behaviour, like throwing fireballs at the
 * hero. The {@link AISystem} will execute the correct behavior.
 *
 * <p>The {@link #idleBehavior} defines the behaviour in idle state, e.g. walking on a specific path
 * {@link PatrolWalk}.
 *
 * <p>The {@link #fightBehavior} defines the combat behaviour, e.g. attacking with a fireball skill
 * {@link contrib.utils.components.ai.fight.RangeAI}.
 *
 * <p>The {@link #shouldFight} defines when the entity goes into fight mode, e.g. if the player is
 * too close to the entity {@link RangeTransition}.
 *
 * @see AISystem
 */
public final class AIComponent implements Component {

  private static final Vector2 DEFAULT_SPEED = Vector2.of(5, 5);
  private final Consumer<Entity> fightBehavior;
  private final Consumer<Entity> idleBehavior;
  private final Function<Entity, Boolean> shouldFight;

  private Vector2 movementForce;
  private boolean active = true;

  /**
   * Create an AIComponent with the given behavior.
   *
   * @param fightBehavior The combat behavior.
   * @param idleBehavior The idle behavior.
   * @param shouldFight Determines when to fight.
   * @param movementForce Force to apply on the Ai-Entity for movement.
   */
  public AIComponent(
      final Consumer<Entity> fightBehavior,
      final Consumer<Entity> idleBehavior,
      final Function<Entity, Boolean> shouldFight,
      Vector2 movementForce) {
    this.fightBehavior = fightBehavior;
    this.idleBehavior = idleBehavior;
    this.shouldFight = shouldFight;
    this.movementForce = movementForce;
  }

  /**
   * Create an AIComponent with the given behavior.
   *
   * @param fightBehavior The combat behavior.
   * @param idleBehavior The idle behavior.
   * @param shouldFight Determines when to fight.
   */
  public AIComponent(
      final Consumer<Entity> fightBehavior,
      final Consumer<Entity> idleBehavior,
      final Function<Entity, Boolean> shouldFight) {
    this(fightBehavior, idleBehavior, shouldFight, DEFAULT_SPEED);
  }

  /**
   * Create an AIComponent with default behavior.
   *
   * <p>The default behavior uses {@link RadiusWalk} as the idle behavior, {@link RangeTransition}
   * as the transition function, and {@link AIChaseBehaviour} as the fight behavior.
   */
  public AIComponent() {
<<<<<<< HEAD
    this(new AIChaseBehaviour(2f), new RadiusWalk(5, 2), new RangeTransition(5f));
=======
    this(new AIChaseBehaviour(2f), new RadiusWalk(5, 2), new RangeTransition(5f), DEFAULT_SPEED);
>>>>>>> fcac8603
  }

  /**
   * Get the function that decides if the fight behavior should be executed.
   *
   * @return Transition function between idle and fight behavior.
   */
  public Function<Entity, Boolean> shouldFight() {
    if (!this.active) {
      return (entity) -> false;
    }
    return this.shouldFight;
  }

  /**
   * Get the function to execute for fighting.
   *
   * @return Function that implements the fight behavior.
   */
  public Consumer<Entity> fightBehavior() {
    return this.fightBehavior;
  }

  /**
   * Get the function to execute for idle.
   *
   * @return Function that implements the idle behavior.
   */
  public Consumer<Entity> idleBehavior() {
    if (!this.active) {
      return (entity) -> {};
    }
    return this.idleBehavior;
  }

  /**
   * Set the active state of the AI.
   *
   * @param active The new active state.
   */
  public void active(boolean active) {
    this.active = active;
  }

  /**
   * Get the active state of the AI.
   *
   * @return The current active state.
   */
  public boolean active() {
    return this.active;
  }

  /**
   * Returns the movement force vector currently acting on the entity.
   *
   * @return The movement force vector
   */
  public Vector2 movementForce() {
    return movementForce;
  }
}<|MERGE_RESOLUTION|>--- conflicted
+++ resolved
@@ -80,11 +80,7 @@
    * as the transition function, and {@link AIChaseBehaviour} as the fight behavior.
    */
   public AIComponent() {
-<<<<<<< HEAD
-    this(new AIChaseBehaviour(2f), new RadiusWalk(5, 2), new RangeTransition(5f));
-=======
     this(new AIChaseBehaviour(2f), new RadiusWalk(5, 2), new RangeTransition(5f), DEFAULT_SPEED);
->>>>>>> fcac8603
   }
 
   /**
