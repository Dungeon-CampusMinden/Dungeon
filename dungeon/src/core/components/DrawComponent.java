--- conflicted
+++ resolved
@@ -108,52 +108,8 @@
     return stateMachine.getSpriteHeight();
   }
 
-<<<<<<< HEAD
   public Animation currentAnimation() {
     return stateMachine.getCurrentState().getAnimation();
-=======
-  /** Remove all animations from the animation queue. */
-  public void deQueueAll() {
-    animationQueue.clear();
-  }
-
-  /**
-   * Get the Animation at the given path.
-   *
-   * <p>Can be null if the component does not store an animation with this path.
-   *
-   * @param path Path of the Animation.
-   * @return The animation or null.
-   */
-  public Optional<Animation> animation(final IPath path) {
-    return Optional.ofNullable(animationMap.get(path.pathString()));
-  }
-
-  /**
-   * Check if the component stores an animation with the given path.
-   *
-   * @param path Path of the animation to look for.
-   * @return true if the animation exists in this component, false if not.
-   */
-  public boolean hasAnimation(final IPath path) {
-    return animationMap.containsKey(path.pathString());
-  }
-
-  /**
-   * Check if the animation at the given path is the current animation.
-   *
-   * <p>Will log a warning if no animation is stored for the given path.
-   *
-   * @param path Path to the animation to check.
-   * @return true if the current animation equals the animation at the given path, false if not, or
-   *     no animation for the given path is stored in this component.
-   */
-  public boolean isCurrentAnimation(final IPath path) {
-    Optional<Animation> animation = animation(path);
-    if (animation.isPresent()) return animation.get() == currentAnimation;
-    LOGGER.warning("Animation " + path + " is not stored.");
-    return false;
->>>>>>> 2b38c422
   }
 
   /**
@@ -181,6 +137,12 @@
   public State currentState() {
     return stateMachine.getCurrentState();
   }
+  public String currentStateName() {
+    return stateMachine.getCurrentStateName();
+  }
+  public Object currentStateData() {
+    return stateMachine.getCurrentState().getData();
+  }
 
   public void resetState() {
     stateMachine.reset();
