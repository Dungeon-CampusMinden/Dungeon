--- conflicted
+++ resolved
@@ -153,8 +153,7 @@
     BATCH.setProjectionMatrix(CameraSystem.camera().combined);
     BATCH.begin();
 
-<<<<<<< HEAD
-    drawLevel(Game.currentLevel());
+    Game.currentLevel().ifPresent(this::drawLevel);
 
     sortedEntities.values().stream()
         .flatMap(
@@ -164,11 +163,6 @@
         .forEach(this::draw);
 
     BATCH.end();
-=======
-    Game.currentLevel().ifPresent(this::drawLevel);
-    npcs.stream().filter(this::shouldDraw).forEach(entity -> draw(buildDataObject(entity)));
-    players.stream().filter(this::shouldDraw).forEach(entity -> draw(buildDataObject(entity)));
->>>>>>> 4d9e1709
   }
 
   /**
@@ -183,31 +177,12 @@
    * @return true if the entity should be drawn, false otherwise
    * @see DrawComponent#isVisible()
    */
-<<<<<<< HEAD
   private boolean shouldDraw(DSData data) {
-    Tile tile = Game.currentLevel().tileAt(data.pc.position());
-    if (tile == null) return false;
-    if (!data.dc.isVisible()) return false;
-    return tile.visible();
-=======
-  private boolean shouldDraw(Entity entity) {
-    PositionComponent pc =
-        entity
-            .fetch(PositionComponent.class)
-            .orElseThrow(() -> MissingComponentException.build(entity, PositionComponent.class));
-
-    DrawComponent dc =
-        entity
-            .fetch(DrawComponent.class)
-            .orElseThrow(() -> MissingComponentException.build(entity, DrawComponent.class));
-
-    if (!dc.isVisible()) return false;
-
     return Game.currentLevel()
-        .flatMap(level -> level.tileAt(pc.position()))
-        .map(Tile::visible)
-        .orElse(false);
->>>>>>> 4d9e1709
+            .flatMap(level -> level.tileAt(data.pc.position()))
+            .map(Tile::visible)
+            .orElse(false)
+        && data.dc.isVisible();
   }
 
   private void draw(final DSData dsd) {
