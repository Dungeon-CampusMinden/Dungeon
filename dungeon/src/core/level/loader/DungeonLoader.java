package core.level.loader;

import contrib.utils.level.MissingLevelException;
import core.Game;
import core.level.DungeonLevel;
import core.level.Tile;
import core.level.elements.ILevel;
import core.level.utils.Coordinate;
import core.level.utils.DesignLabel;
import core.level.utils.LevelElement;
import core.utils.IVoidFunction;
import core.utils.Point;
import core.utils.Tuple;
import core.utils.components.path.IPath;
import core.utils.components.path.SimpleIPath;
import java.io.*;
import java.net.URI;
import java.net.URISyntaxException;
import java.nio.file.*;
import java.util.*;
import java.util.logging.Logger;
import java.util.stream.Stream;

/**
 * The DevDungeonLoader class is used to load {@link DungeonLevel} in the game. It is used to load
 * levels in a specific order or to load a specific level. The DungeonLoader class is used to load
 * levels from the file system or from a jar file.
 *
 * @see DungeonLevel
 */
public class DungeonLoader {

  private static final Logger LOGGER = Logger.getLogger(DungeonLoader.class.getSimpleName());
  private static final Random RANDOM = new Random();
  private static final String LEVEL_PATH_PREFIX = "/levels";
  private static final Map<String, List<String>> LEVELS = new HashMap<>();

  static {
    getAllLevelFilePaths();
  }

  private static final List<Tuple<String, Class<? extends DungeonLevel>>> levelOrder =
      new ArrayList<>();
  private static int currentLevel = -1;
  private static int currentVariant = 0;
  private static IVoidFunction afterAllLevels =
      () -> {
        System.out.println("Game Over!");
        System.out.println("You have passed all " + currentLevel + " levels!");
        Game.exit();
      };

  // Private constructor to prevent instantiation, as this class is a static utility class.
  private DungeonLoader() {}

  private static void getAllLevelFilePaths() {
    if (isRunningFromJar()) {
      try {
        getAllLevelFilePathsFromJar();
      } catch (IOException | URISyntaxException e) {
        LOGGER.warning("Failed to load level files from jar: " + e.getMessage());
      }
    } else {
      try {
        getAllLevelFilePathsFromFileSystem();
      } catch (IOException | URISyntaxException e) {
        LOGGER.warning("Failed to load level files from file system: " + e.getMessage());
      }
    }
  }

  private static boolean isRunningFromJar() {
    return Objects.requireNonNull(DungeonLoader.class.getResource(LEVEL_PATH_PREFIX))
        .toString()
        .startsWith("jar:");
  }

  private static void getAllLevelFilePathsFromFileSystem() throws IOException, URISyntaxException {
    URI uri = Objects.requireNonNull(DungeonLoader.class.getResource(LEVEL_PATH_PREFIX)).toURI();
    Path path = Paths.get(uri);
    parseLevelFiles(path, false);
  }

  private static void getAllLevelFilePathsFromJar() throws IOException, URISyntaxException {
    URI uri = Objects.requireNonNull(DungeonLoader.class.getResource(LEVEL_PATH_PREFIX)).toURI();
    FileSystem fileSystem = FileSystems.newFileSystem(uri, Collections.emptyMap());
    Path path = fileSystem.getPath(LEVEL_PATH_PREFIX);
    parseLevelFiles(path, true);
  }

  private static void parseLevelFiles(Path path, boolean isJar) throws IOException {
    try (Stream<Path> paths = Files.walk(path)) {
      paths
          .filter(Files::isRegularFile)
          .forEach(
              file -> {
                String fileName = file.getFileName().toString();
                if (fileName.endsWith(".level")) {
                  String[] parts = fileName.split("_");
                  if (parts.length == 2) {
                    String levelName = parts[0];
                    String levelFilePath = file.toString();
                    LEVELS
                        .computeIfAbsent(levelName, k -> new ArrayList<>())
                        .add(isJar ? "jar:" + levelFilePath : levelFilePath);
                  } else {
                    LOGGER.warning("Invalid level file name: " + fileName);
                  }
                }
              });
    }
  }

  /**
   * Adds a level to the level order.
   *
   * @param level A {@link Tuple} containing the level name and the level handler class. The level
   *     name is converted to lowercase.
   * @see #levelOrder()
   * @see #loadNextLevel()
   */
  @SafeVarargs
  public static void addLevel(Tuple<String, Class<? extends DungeonLevel>>... level) {
    for (Tuple<String, Class<? extends DungeonLevel>> t : level) {
      levelOrder.add(new Tuple<>(t.a().toLowerCase(), t.b()));
    }
  }

  /**
   * Returns the current level order.
   *
   * @return The current level order.
   */
  public static List<String> levelOrder() {
    return levelOrder.stream().map(Tuple::a).toList();
  }

  /**
   * Returns the name of the current level (in lowercase).
   *
   * @return The name of the current level.
   * @throws IndexOutOfBoundsException If the current level index is out of bounds.
   */
  public static String currentLevel() {
    return levelOrder.get(currentLevel).a().toLowerCase();
  }

  /**
   * Returns the level handler for the given level name.
   *
   * @param levelName The name of the level.
   * @return The level handler for the given level name. (null if not found)
   * @see DungeonLevel
   */
  public static Class<? extends DungeonLevel> levelHandler(String levelName) {
    for (Tuple<String, Class<? extends DungeonLevel>> level : levelOrder) {
      if (level.a().equalsIgnoreCase(levelName)) {
        return level.b();
      }
    }
    return null;
  }

  private static ILevel getRandomVariant(String levelName) {
    List<String> levelVariants = LEVELS.get(levelName);

    if (levelVariants == null || levelVariants.isEmpty()) {
      throw new MissingLevelException(levelName);
    }

    // Random Level Variant Path
    currentVariant = RANDOM.nextInt(levelVariants.size());
    IPath levelPath = new SimpleIPath(levelVariants.get(currentVariant));

    return DungeonLoader.loadFromPath(levelPath);
  }

  /**
   * Loads the next level in the level order.
   *
   * <p>If the current level is the last level in the level order, it will execute the callback
   * function set by {@link #afterAllLevels(IVoidFunction)}. Default is to close the game with a
   * "Game Over!" message.
   *
   * <p>It chooses a random variant of the next level.
   */
  public static void loadNextLevel() {
    DungeonLoader.currentLevel++;
    try {
      Game.currentLevel(getRandomVariant(currentLevel()));
    } catch (MissingLevelException | IndexOutOfBoundsException e) {
      afterAllLevels.execute();
    }
  }

  /**
   * Sets the callback function that will be executed after all levels are completed.
   *
   * <p>Default is to close the game with a "Game Over!" message.
   *
   * @param afterAllLevels The callback function to execute after all levels are completed.
   * @see IVoidFunction
   * @see #loadNextLevel()
   */
  public static void afterAllLevels(IVoidFunction afterAllLevels) {
    DungeonLoader.afterAllLevels = afterAllLevels;
  }

  /**
   * Loads a specific level (with a random variant).
   *
   * @param levelName The name of the level.
   */
  public static void loadLevel(String levelName) {
    setCurrentLevelByLevelName(levelName);
    Game.currentLevel(getRandomVariant(levelName));
  }

  /**
   * Loads a specific level (with a random variant).
   *
   * @param levelIndex The index of the level.
   * @throws IndexOutOfBoundsException If the level index is out of bounds.
   */
  public static void loadLevel(int levelIndex) {
    if (levelIndex < 0 || levelIndex >= levelOrder.size()) {
      throw new IndexOutOfBoundsException("Level index is out of bounds: " + levelIndex);
    }
    loadLevel(levelOrder.get(levelIndex).a());
  }

  /**
   * Loads a specific level variant.
   *
   * @param levelName The name of the level.
   * @param variant The index of the level variant.
   */
  public static void loadLevel(String levelName, int variant) {
    setCurrentLevelByLevelName(levelName);
    List<String> levelVariants = LEVELS.get(levelName);
    if (levelVariants == null || levelVariants.isEmpty() || variant >= levelVariants.size()) {
      throw new MissingLevelException(levelName);
    }

    currentVariant = variant;
    IPath levelPath = new SimpleIPath(levelVariants.get(variant));
    Game.currentLevel(DungeonLoader.loadFromPath(levelPath));
  }

  private static void setCurrentLevelByLevelName(String levelName) {
    DungeonLoader.currentLevel = -1;
    for (int i = 0; i < levelOrder.size(); i++) {
      if (levelOrder.get(i).a().equals(levelName)) {
        DungeonLoader.currentLevel = i;
        break;
      }
    }

    if (currentLevel == -1) {
      throw new MissingLevelException(levelName);
    }
  }

  /**
   * Reloads the current level with the current variant.
   *
   * <p>This method is useful for resetting the level state without changing the level itself.
   */
  public static void reloadCurrentLevel() {
    if (currentLevel < 0 || currentLevel >= levelOrder.size()) {
      throw new IndexOutOfBoundsException("Current level index is out of bounds: " + currentLevel);
    }
    loadLevel(levelOrder.get(currentLevel).a(), currentVariant);
  }

  /**
   * Returns the index of the current level.
   *
   * @return The index of the current level.
   */
  public static int currentLevelIndex() {
    return currentLevel;
  }

  /**
   * Returns the current variant index of the level.
   *
   * @return The current variant index of the level.
   */
  public static int currentVariantIndex() {
    return currentVariant;
  }

  /**
   * Loads a DungeonLevel from the given path.
   *
   * @param path The path to the level file.
   * @return The loaded DevDungeonLevel.
   */
  public static DungeonLevel loadFromPath(IPath path) {
    try {
      BufferedReader reader;
      if (path.pathString().startsWith("jar:")) {
        InputStream is = DungeonLevel.class.getResourceAsStream(path.pathString().substring(4));
        reader = new BufferedReader(new InputStreamReader(is));
      } else {
        File file = new File(path.pathString());
        if (!file.exists()) {
          throw new MissingLevelException(path.toString());
        }
        reader = new BufferedReader(new FileReader(file));
      }

      // Parse DesignLabel
      String designLabelLine = readLine(reader);
      DesignLabel designLabel = parseDesignLabel(designLabelLine);

      // Parse Hero Position
      String heroPosLine = readLine(reader);
      Point heroPos = parseHeroPosition(heroPosLine);

      // Custom Points
      String customPointsLine = readLine(reader);
      List<Coordinate> customPoints = parseCustomPoints(customPointsLine);

      // Parse LAYOUT
      List<String> layoutLines = new ArrayList<>();
      String line;
      while (!(line = readLine(reader)).isEmpty()) {
        layoutLines.add(line);
      }
      LevelElement[][] layout = loadLevelLayoutFromString(layoutLines);

      DungeonLevel newLevel;
      newLevel = getLevel(DungeonLoader.currentLevel(), layout, designLabel, customPoints);

      // Set Hero Position
      Tile heroTile = newLevel.tileAt(heroPos).orElse(null);
      if (heroTile == null) {
        throw new RuntimeException("Invalid Hero Position: " + heroPos);
      }
      newLevel.startTile(heroTile);

      return newLevel;
    } catch (IOException e) {
      throw new RuntimeException("Error reading level file", e);
    }
  }

  /**
   * Read a line from the reader, ignoring comments. It skips lines that start with a '#' (comments)
   * and returns the next non-empty line.
   *
   * @param reader The reader to read from
   * @return The next non-empty, non-comment line without any comments
   * @throws IOException If an error occurs while reading from the reader
   */
  private static String readLine(BufferedReader reader) throws IOException {
    String line = reader.readLine();
    if (line == null) return "";
    while (line.trim().startsWith("#")) {
      line = reader.readLine();
    }
    line = line.trim().split("#")[0].trim();

    return line;
  }

  private static Point parseHeroPosition(String heroPositionLine) {
    if (heroPositionLine.isEmpty()) throw new RuntimeException("Missing Hero Position");
    String[] parts = heroPositionLine.split(",");
    if (parts.length != 2) throw new RuntimeException("Invalid Hero Position: " + heroPositionLine);
    try {
      float x = Float.parseFloat(parts[0]);
      float y = Float.parseFloat(parts[1]);
      return new Point(x, y);
    } catch (NumberFormatException e) {
      throw new RuntimeException("Invalid Hero Position: " + heroPositionLine);
    }
  }

  private static List<Coordinate> parseCustomPoints(String customPointsLine) {
    List<Coordinate> customPoints = new ArrayList<>();
    if (customPointsLine.isEmpty()) return customPoints;
    String[] points = customPointsLine.split(";");
    for (String point : points) {
      if (point.isEmpty()) continue;
      String[] parts = point.split(",");
      if (parts.length != 2) throw new RuntimeException("Invalid Custom Point: " + point);
      try {
        int x = Integer.parseInt(parts[0]);
        int y = Integer.parseInt(parts[1]);
        customPoints.add(new Coordinate(x, y));
      } catch (NumberFormatException e) {
        throw new RuntimeException("Invalid Custom Point: " + point);
      }
    }
    return customPoints;
  }

  private static DesignLabel parseDesignLabel(String line) {
    if (line.isEmpty()) return DesignLabel.DEFAULT;
    try {
      return DesignLabel.valueOf(line);
    } catch (IllegalArgumentException e) {
      throw new RuntimeException("Invalid DesignLabel: " + line);
    }
  }

  private static LevelElement[][] loadLevelLayoutFromString(List<String> lines) {
    LevelElement[][] layout = new LevelElement[lines.size()][lines.getFirst().length()];

    for (int y = 0; y < lines.size(); y++) {
      for (int x = 0; x < lines.getFirst().length(); x++) {
        char c = lines.get(y).charAt(x);
        switch (c) {
          case 'F' -> layout[y][x] = LevelElement.FLOOR;
          case 'W' -> layout[y][x] = LevelElement.WALL;
          case 'E' -> layout[y][x] = LevelElement.EXIT;
          case 'S' -> layout[y][x] = LevelElement.SKIP;
          case 'P' -> layout[y][x] = LevelElement.PIT;
          case 'H' -> layout[y][x] = LevelElement.HOLE;
          case 'D' -> layout[y][x] = LevelElement.DOOR;
          case 'T' -> layout[y][x] = LevelElement.PORTAL;
          case 'G' -> layout[y][x] = LevelElement.GITTER;
<<<<<<< HEAD
=======
          case 'L' -> layout[y][x] = LevelElement.GLASSWALL;
>>>>>>> 92eb5ef9
          default -> throw new IllegalArgumentException("Invalid character in level layout: " + c);
        }
      }
    }

    return layout;
  }

  private static DungeonLevel getLevel(
      String levelName,
      LevelElement[][] layout,
      DesignLabel designLabel,
      List<Coordinate> customPoints) {
    Class<? extends DungeonLevel> levelHandler = DungeonLoader.levelHandler(levelName);
    if (levelHandler != null) {
      try {
        return levelHandler
            .getConstructor(LevelElement[][].class, DesignLabel.class, List.class)
            .newInstance(layout, designLabel, customPoints);
      } catch (Exception e) {
        throw new RuntimeException("Error creating level handler", e);
      }
    }
    throw new RuntimeException("No level handler found for level: " + levelName);
  }
}<|MERGE_RESOLUTION|>--- conflicted
+++ resolved
@@ -423,10 +423,7 @@
           case 'D' -> layout[y][x] = LevelElement.DOOR;
           case 'T' -> layout[y][x] = LevelElement.PORTAL;
           case 'G' -> layout[y][x] = LevelElement.GITTER;
-<<<<<<< HEAD
-=======
           case 'L' -> layout[y][x] = LevelElement.GLASSWALL;
->>>>>>> 92eb5ef9
           default -> throw new IllegalArgumentException("Invalid character in level layout: " + c);
         }
       }
