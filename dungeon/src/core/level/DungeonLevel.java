--- conflicted
+++ resolved
@@ -46,10 +46,7 @@
   protected ArrayList<PitTile> pitTiles = new ArrayList<>();
   protected ArrayList<PortalTile> portalTiles = new ArrayList<>();
   protected ArrayList<GitterTile> gitterTiles = new ArrayList<>();
-<<<<<<< HEAD
-=======
   protected ArrayList<GlasswandTile> glassWallTiles = new ArrayList<>();
->>>>>>> 92eb5ef9
 
   /**
    * Create a new level.
@@ -206,10 +203,7 @@
       case PIT -> pitTiles.remove((PitTile) tile);
       case PORTAL -> portalTiles.remove((PortalTile) tile);
       case GITTER -> gitterTiles.remove((GitterTile) tile);
-<<<<<<< HEAD
-=======
       case GLASSWALL -> glassWallTiles.remove((GlasswandTile) tile);
->>>>>>> 92eb5ef9
     }
     this.removeFromPathfinding(tile);
   }
@@ -269,10 +263,7 @@
       case PIT -> pitTiles.add((PitTile) tile);
       case PORTAL -> portalTiles.add((PortalTile) tile);
       case GITTER -> gitterTiles.add((GitterTile) tile);
-<<<<<<< HEAD
-=======
       case GLASSWALL -> glassWallTiles.add((GlasswandTile) tile);
->>>>>>> 92eb5ef9
     }
     this.addToPathfinding(tile);
     tile.level(this);
