package core.level.utils;

/** Each type of field in a level can be represented by an integer value. */
public enum LevelElement {
  /** This field is a blank. */
  SKIP(false, false),
  /** This field is a floor-field. */
  FLOOR(true, true),
  /** This field is a wall-field. */
  WALL(false, false),
  /** This field is a hole-field. */
  HOLE(false, false),
  /** This field is the exit-field to the next level. */
  EXIT(true, false),
  /** This field is a pit-field. */
  PIT(false, true),
  /** This field is a door-field. */
  DOOR(true, true),
  /** This field is a portal-field. */
  PORTAL(false, false),
<<<<<<< HEAD
=======
  /** This field is a glasswall-field. */
  GLASSWALL(false, true),
>>>>>>> 92eb5ef9
  /** This field is a gitter-field. */
  GITTER(false, true);

  private final boolean accessible;
  private final boolean canSeeThrough;

  /**
   * Represents a level element with accessibility information.
   *
   * @param accessible The accessibility value of the element.
   * @param canSeeThrough The Entity can see through this element.
   */
  LevelElement(boolean accessible, boolean canSeeThrough) {
    this.accessible = accessible;
    this.canSeeThrough = canSeeThrough;
  }

  /**
   * Checks if the element is accessible.
   *
   * @return true if the element is accessible, false if not.
   */
  public boolean value() {
    return accessible;
  }

  /**
   * Checks if the element can be seen through.
   *
   * @return true if the element can be seen through, false if not.
   */
  public boolean canSeeThrough() {
    return canSeeThrough;
  }
}<|MERGE_RESOLUTION|>--- conflicted
+++ resolved
@@ -18,11 +18,8 @@
   DOOR(true, true),
   /** This field is a portal-field. */
   PORTAL(false, false),
-<<<<<<< HEAD
-=======
   /** This field is a glasswall-field. */
   GLASSWALL(false, true),
->>>>>>> 92eb5ef9
   /** This field is a gitter-field. */
   GITTER(false, true);
 
