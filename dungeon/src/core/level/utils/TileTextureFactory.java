--- conflicted
+++ resolved
@@ -19,13 +19,11 @@
       return new SimpleIPath(prefixPath + "portal/gitter.png");
     }
 
-<<<<<<< HEAD
-=======
+
     if (levelPart.element == LevelElement.GLASSWALL) {
       return new SimpleIPath(prefixPath + "portal/glasswall.png");
     }
 
->>>>>>> 92eb5ef9
     IPath path = findTexturePathFloor(levelPart);
     if (path != null) {
       return new SimpleIPath(prefixPath + path.pathString() + ".png");
