--- conflicted
+++ resolved
@@ -147,11 +147,8 @@
           output.append("T");
         } else if (layout()[y][x].levelElement() == LevelElement.GITTER) {
           output.append("G");
-<<<<<<< HEAD
-=======
         } else if (layout()[y][x].levelElement() == LevelElement.GLASSWALL) {
           output.append("L");
->>>>>>> 92eb5ef9
         } else {
           throw new RuntimeException(
               "Invalid LevelElement in level layout: " + layout()[y][x].levelElement());
