package core.level.elements.tile;

import core.level.Tile;
import core.level.utils.Coordinate;
import core.level.utils.DesignLabel;
import core.level.utils.LevelElement;
import core.utils.components.path.IPath;

/** Factory to create a specific {@link Tile} based on the given element type. */
public class TileFactory {

  /**
   * Creates a new Tile which can then be added to the level.
   *
   * @param texturePath the path to the texture
   * @param coordinate the position of the newly created Tile
   * @param elementType the type of the new Tile
   * @param designLabel the label for reasons
   * @return the newly created Tile
   */
  public static Tile createTile(
      final IPath texturePath,
      final Coordinate coordinate,
      final LevelElement elementType,
      final DesignLabel designLabel) {
    return switch (elementType) {
      case FLOOR -> new FloorTile(texturePath, coordinate, designLabel);
      case WALL -> new WallTile(texturePath, coordinate, designLabel);
      case HOLE -> new HoleTile(texturePath, coordinate, designLabel);
      case DOOR -> new DoorTile(texturePath, coordinate, designLabel);
      case EXIT -> new ExitTile(texturePath, coordinate, designLabel);
      case SKIP -> new SkipTile(texturePath, coordinate, designLabel);
      case PIT -> new PitTile(texturePath, coordinate, designLabel);
      case PORTAL -> new PortalTile(texturePath, coordinate, designLabel);
      case GITTER -> new GitterTile(texturePath, coordinate, designLabel);
<<<<<<< HEAD
=======
      case GLASSWALL -> new GlasswandTile(texturePath, coordinate, designLabel);
>>>>>>> 92eb5ef9
    };
  }
}<|MERGE_RESOLUTION|>--- conflicted
+++ resolved
@@ -33,10 +33,7 @@
       case PIT -> new PitTile(texturePath, coordinate, designLabel);
       case PORTAL -> new PortalTile(texturePath, coordinate, designLabel);
       case GITTER -> new GitterTile(texturePath, coordinate, designLabel);
-<<<<<<< HEAD
-=======
       case GLASSWALL -> new GlasswandTile(texturePath, coordinate, designLabel);
->>>>>>> 92eb5ef9
     };
   }
 }