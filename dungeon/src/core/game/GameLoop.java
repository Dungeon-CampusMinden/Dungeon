--- conflicted
+++ resolved
@@ -58,7 +58,8 @@
       () -> {
         newLevelWasLoadedInThisLoop = true;
         Optional<Entity> hero = ECSManagment.hero();
-        boolean firstLoad = !ECSManagment.levelStorageMap().containsKey(Game.currentLevel());
+        boolean firstLoad =
+            !ECSManagment.levelStorageMap().containsKey(Game.currentLevel().orElseThrow());
         hero.ifPresent(ECSManagment::remove);
         // Remove the systems so that each triggerOnRemove(entity) will be called (basically
         // cleanup).
@@ -76,10 +77,7 @@
         } catch (MissingComponentException e) {
           LOGGER.warning(e.getMessage());
         }
-        ECSManagment.allEntities()
-            .filter(entity -> entity.isPersistent())
-            .map(ECSManagment::remove)
-            .forEach(ECSManagment::add);
+        hero.ifPresent(ECSManagment::add);
         if (firstLoad && Game.isCheckPatternEnabled())
           CheckPatternPainter.paintCheckerPattern(Game.currentLevel().orElse(null).layout());
         PreRunConfiguration.userOnLevelLoad().accept(firstLoad);
@@ -225,7 +223,6 @@
    */
   private void placeOnLevelStart(final Entity entity) {
     ECSManagment.add(entity);
-<<<<<<< HEAD
     entity
         .fetch(PositionComponent.class)
         .ifPresent(
@@ -233,17 +230,6 @@
               pc.position(Game.startTile().orElseThrow());
               pc.viewDirection(Direction.DOWN); // look down by default
             });
-=======
-    PositionComponent pc =
-        entity
-            .fetch(PositionComponent.class)
-            .orElseThrow(() -> MissingComponentException.build(entity, PositionComponent.class));
-    Game.startTile()
-        .ifPresentOrElse(
-            pc::position, () -> LOGGER.warning("No start tile found for the current level"));
-
-    pc.viewDirection(Direction.DOWN); // look down by default
->>>>>>> 4d9e1709
 
     // reset animations
     entity.fetch(DrawComponent.class).ifPresent(DrawComponent::resetState);
