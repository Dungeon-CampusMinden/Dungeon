package core.systems;

<<<<<<< HEAD
import static org.junit.jupiter.api.Assertions.*;
=======
import static org.junit.jupiter.api.Assertions.assertEquals;
import static org.mockito.Mockito.*;
>>>>>>> 2b38c422

import com.badlogic.gdx.Gdx;
import com.badlogic.gdx.backends.lwjgl.LwjglFiles;
import com.badlogic.gdx.graphics.Texture;
import core.Entity;
import core.Game;
<<<<<<< HEAD
import core.components.DrawComponent;
import core.components.PositionComponent;
import core.components.VelocityComponent;
import core.level.Tile;
import core.level.elements.ILevel;
import core.utils.Direction;
import core.utils.Point;
import core.utils.Vector2;
import core.utils.components.draw.TextureMap;
import core.utils.components.draw.animation.Animation;
import core.utils.components.draw.state.DirectionalState;
import core.utils.components.draw.state.State;
import core.utils.components.draw.state.StateMachine;
import core.utils.components.path.SimpleIPath;
import java.io.IOException;
import java.util.Arrays;
import java.util.Map;
=======
import core.components.*;
import core.utils.Direction;
import core.utils.Vector2;
import core.utils.components.draw.Animation;
import core.utils.components.draw.CoreAnimationPriorities;
import core.utils.components.draw.CoreAnimations;
>>>>>>> 2b38c422
import org.junit.jupiter.api.AfterEach;
import org.junit.jupiter.api.BeforeEach;
import org.junit.jupiter.api.Test;

/** Unit tests for the {@link VelocitySystem}. */
public class VelocitySystemTest {

  private Entity entity;
  private VelocityComponent vc;
  private PositionComponent pc;
  private DrawComponent dc;

  private float speed = 10f;

  private float mass = 2f;
  private VelocitySystem system;

  /**
   * Sets up a fresh entity with the necessary components before each test, and adds it to the game
   * world.
   */
  @BeforeEach
<<<<<<< HEAD
  public void setup() throws IOException {
    // Create file system handle. WARNING: This will assume all future paths to be relative to the
    // working directory (probably the root of the project)
    Gdx.files = new LwjglFiles();
    TextureMap.instance().clear(); // reset any existing mappings

    // Replace internal map logic to skip real texture loading
    TextureMap instance = TextureMap.instance();
    Texture dummyTexture = Mockito.mock(Texture.class);

    // Trick: preload the keys you need for your test with dummy textures. Paths must be relative to
    // working directory.
    String assetKey = "test_assets/textures/test_hero/test_hero.png";
    instance.put(assetKey, dummyTexture);

    // Remaining test logic
    Game.add(new LevelSystem(() -> {}));
    Game.currentLevel(level);
    Mockito.when(tile.friction()).thenReturn(0.75f);
    Mockito.when(level.tileAt((Point) Mockito.any())).thenReturn(tile);
    Entity entity = new Entity();
    velocitySystem = new VelocitySystem();
    Game.add(velocitySystem);
    velocityComponent = new VelocityComponent(velocity);
    positionComponent = new PositionComponent(new Point(startXPosition, startYPosition));

    Map<String, Animation> animationMap =
        Animation.loadAnimationSpritesheet(new SimpleIPath("test_assets/textures/test_hero"));
    State stIdle = new DirectionalState("idle", animationMap);
    State stMove = new DirectionalState("move", animationMap, "run");
    State stDead = new State("dead", animationMap.get("die"));
    StateMachine sm = new StateMachine(Arrays.asList(stIdle, stMove, stDead));
    sm.addTransition(stIdle, "move", stMove);
    sm.addTransition(stMove, "move", stMove);
    sm.addTransition(stMove, "idle", stIdle);
    sm.addTransition(stIdle, "died", stDead);
    sm.addTransition(stMove, "died", stDead);
    animationComponent = new DrawComponent(sm);

    entity.add(velocityComponent);
    entity.add(positionComponent);
    entity.add(animationComponent);
=======
  void setUp() {
    entity = new Entity();
    vc = new VelocityComponent(speed);
    vc.mass(mass);
    pc = new PositionComponent();
    dc = new DrawComponent(mock(Animation.class));
    entity.add(vc);
    entity.add(pc);
    entity.add(dc);
>>>>>>> 2b38c422
    Game.add(entity);
    system = new VelocitySystem();
  }

  @AfterEach
  void cleanUp() {
    Game.removeAllSystems();
    Game.removeAllEntities();
  }

  /**
   * Tests that the VelocitySystem only processes entities that have all required components:
   * VelocityComponent, PositionComponent, and DrawComponent.
   *
   * <p>Entities missing one or more of these components must not be included in the system's
   * filtered stream.
   */
  @Test
  void onlyWorkOnCorrectEntities() {
    // Create invalid entity
    Game.add(new Entity());
    // Collect the filtered stream
    long count = system.filteredEntityStream().count();

    // Assert that only one (the valid one) is processed
    assertEquals(1, count);
  }

  /**
   * Tests that when a single force is applied, velocity is updated by acceleration (force / mass).
   * Forces cleared after execution.
   */
  @Test
  void calculateVelocitySingleForce() {
    Vector2 force = Vector2.of(4, 3);
    vc.applyForce("testforce", force);
    vc.currentVelocity(Vector2.ZERO);

    system.execute();

    Vector2 expectedVelocity = force.scale(1f / mass); // <-- scale by 1/mass
    assertEquals(expectedVelocity, vc.currentVelocity());
    assertEquals(0, vc.appliedForcesStream().count());
  }

  /**
   * Tests that when a single negative force is applied to an entity with a specified mass, the
   * velocity is correctly updated by adding the negative acceleration (force / mass). After the
   * calculation, the forces should be cleared.
   */
  @Test
  void calculateVelocitySingleNegativeForce() {
    Vector2 negativeForce = Vector2.of(-5, -2);
    vc.applyForce("negativeForce", negativeForce);
    vc.currentVelocity(Vector2.ZERO);

    system.execute();

    Vector2 expectedVelocity = negativeForce.scale(1f / mass); // acceleration = force / mass
    assertEquals(expectedVelocity, vc.currentVelocity());
    assertEquals(0, vc.appliedForcesStream().count()); // forces cleared
  }

  /**
   * Tests that when multiple forces are applied to an entity with a specified mass, the resulting
   * velocity is the sum of all forces divided by the mass. Forces should be cleared after
   * execution.
   */
  @Test
  void calculateVelocityMultipleForce() {
    Vector2 force1 = Vector2.of(3, 2);
    Vector2 force2 = Vector2.of(1, 4);
    Vector2 force3 = Vector2.of(-1, -1);

    vc.applyForce("force1", force1);
    vc.applyForce("force2", force2);
    vc.applyForce("force3", force3);
    vc.currentVelocity(Vector2.ZERO);

    system.execute();

    Vector2 expectedVelocity = force1.add(force2).add(force3).scale(1f / mass); // scale by 1/mass
    assertEquals(expectedVelocity, vc.currentVelocity());
    assertEquals(0, vc.appliedForcesStream().count());
  }

  /** Tests that when the entity is idle and facing UP, the correct idle animations are queued. */
  @Test
  void setAnimationIdleUp() {
    vc.currentVelocity(Vector2.ZERO);
    pc.viewDirection(Direction.UP);

    DrawComponent mockDraw = mock(DrawComponent.class);
    entity.remove(DrawComponent.class);
    entity.add(mockDraw);

    system.execute();

    verify(mockDraw)
        .queueAnimation(
            eq(1),
            eq(CoreAnimations.IDLE_UP),
            eq(CoreAnimations.IDLE),
            eq(CoreAnimations.IDLE_DOWN),
            eq(CoreAnimations.IDLE_LEFT),
            eq(CoreAnimations.IDLE_RIGHT));
  }

  /** Tests that when the entity is idle and facing LEFT, the correct idle animations are queued. */
  @Test
  void setAnimationIdleLeft() {
    vc.currentVelocity(Vector2.ZERO);
    pc.viewDirection(Direction.LEFT);

    DrawComponent mockDraw = mock(DrawComponent.class);
    entity.remove(DrawComponent.class);
    entity.add(mockDraw);

    system.execute();

    verify(mockDraw)
        .queueAnimation(
            eq(1),
            eq(CoreAnimations.IDLE_LEFT),
            eq(CoreAnimations.IDLE),
            eq(CoreAnimations.IDLE_RIGHT),
            eq(CoreAnimations.IDLE_DOWN),
            eq(CoreAnimations.IDLE_UP));
  }

  /** Tests that when the entity is idle and facing DOWN, the correct idle animations are queued. */
  @Test
  void setAnimationIdleDown() {
    vc.currentVelocity(Vector2.ZERO);
    pc.viewDirection(Direction.DOWN);

    DrawComponent mockDraw = mock(DrawComponent.class);
    entity.remove(DrawComponent.class);
    entity.add(mockDraw);

    system.execute();

    verify(mockDraw)
        .queueAnimation(
            eq(1),
            eq(CoreAnimations.IDLE_DOWN),
            eq(CoreAnimations.IDLE),
            eq(CoreAnimations.IDLE_UP),
            eq(CoreAnimations.IDLE_LEFT),
            eq(CoreAnimations.IDLE_RIGHT));
  }

  /**
   * Tests that when the entity is idle and facing RIGHT, the correct idle animations are queued.
   */
  @Test
  void setAnimationIdleRight() {
    vc.currentVelocity(Vector2.ZERO);
    pc.viewDirection(Direction.RIGHT);

    DrawComponent mockDraw = mock(DrawComponent.class);
    entity.remove(DrawComponent.class);
    entity.add(mockDraw);

    system.execute();

    verify(mockDraw)
        .queueAnimation(
            eq(1),
            eq(CoreAnimations.IDLE_RIGHT),
            eq(CoreAnimations.IDLE),
            eq(CoreAnimations.IDLE_LEFT),
            eq(CoreAnimations.IDLE_DOWN),
            eq(CoreAnimations.IDLE_UP));
  }

  /**
   * Tests that when the entity has a positive horizontal velocity (moving right), the
   * VelocitySystem queues the RUN_RIGHT animation and sets the view direction to RIGHT.
   */
  @Test
  void queueRunAnimationWhenMovingRight() {
    // Set velocity to move right only
    vc.currentVelocity(Vector2.of(5, 0));

    // Initial direction can be anything, e.g., NONE or UP
    pc.viewDirection(Direction.NONE);

    // Replace DrawComponent with a mock to verify animation calls
    DrawComponent mockDraw = mock(DrawComponent.class);
    entity.remove(DrawComponent.class);
    entity.add(mockDraw);

    system.execute();

    // Verify that RUN_RIGHT animation is queued
    verify(mockDraw).deQueueByPriority(CoreAnimationPriorities.RUN.priority());
    verify(mockDraw).deQueueByPriority(CoreAnimationPriorities.IDLE.priority());
    verify(mockDraw).queueAnimation(CoreAnimations.RUN_RIGHT, CoreAnimations.RUN);

    // Verify that view direction is set to RIGHT
    assertEquals(Direction.RIGHT, pc.viewDirection());
  }

  /**
   * Tests that when the entity has a negative horizontal velocity (moving left), the VelocitySystem
   * queues the RUN_LEFT animation and sets the view direction to LEFT.
   */
  @Test
  void queueRunAnimationWhenMovingLeft() {
    vc.currentVelocity(Vector2.of(-5, 0));
    pc.viewDirection(Direction.NONE);

    DrawComponent mockDraw = mock(DrawComponent.class);
    entity.remove(DrawComponent.class);
    entity.add(mockDraw);

    system.execute();

    verify(mockDraw).deQueueByPriority(CoreAnimationPriorities.RUN.priority());
    verify(mockDraw).deQueueByPriority(CoreAnimationPriorities.IDLE.priority());
    verify(mockDraw).queueAnimation(CoreAnimations.RUN_LEFT, CoreAnimations.RUN);

    assertEquals(Direction.LEFT, pc.viewDirection());
  }

  /**
   * Tests that when the entity has a positive vertical velocity (moving up), the VelocitySystem
   * queues the RUN_UP animation and sets the view direction to UP.
   */
  @Test
  void queueRunAnimationWhenMovingUp() {
    vc.currentVelocity(Vector2.of(0, 5));
    pc.viewDirection(Direction.NONE);

    DrawComponent mockDraw = mock(DrawComponent.class);
    entity.remove(DrawComponent.class);
    entity.add(mockDraw);

    system.execute();

    verify(mockDraw).deQueueByPriority(CoreAnimationPriorities.RUN.priority());
    verify(mockDraw).deQueueByPriority(CoreAnimationPriorities.IDLE.priority());
    verify(mockDraw).queueAnimation(CoreAnimations.RUN_UP, CoreAnimations.RUN);

    assertEquals(Direction.UP, pc.viewDirection());
  }

  /**
   * Tests that when the entity has a negative vertical velocity (moving down), the VelocitySystem
   * queues the RUN_DOWN animation and sets the view direction to DOWN.
   */
  @Test
  void queueRunAnimationWhenMovingDown() {
    vc.currentVelocity(Vector2.of(0, -5));
    pc.viewDirection(Direction.NONE);

<<<<<<< HEAD
    // Test right movement
    velocityComponent.currentVelocity(Vector2.of(1, 1));
    velocitySystem.execute();
    assertEquals("move", animationComponent.currentState().name);
    assertEquals(Direction.RIGHT, animationComponent.currentState().getData());

    // Test idle right
    velocityComponent.currentVelocity(Vector2.ZERO);
    velocitySystem.execute();
    assertEquals("idle", animationComponent.currentState().name);
    assertEquals(Direction.RIGHT, animationComponent.currentState().getData());

    // Test left movement
    velocityComponent.currentVelocity(Vector2.of(-1, 0));
    velocitySystem.execute();
    assertEquals("move", animationComponent.currentState().name);
    assertEquals(Direction.LEFT, animationComponent.currentState().getData());

    // Test idle left
    velocityComponent.currentVelocity(Vector2.ZERO);
    velocitySystem.execute();
    assertEquals("idle", animationComponent.currentState().name);
    assertEquals(Direction.LEFT, animationComponent.currentState().getData());
=======
    DrawComponent mockDraw = mock(DrawComponent.class);
    entity.remove(DrawComponent.class);
    entity.add(mockDraw);

    system.execute();

    verify(mockDraw).deQueueByPriority(CoreAnimationPriorities.RUN.priority());
    verify(mockDraw).deQueueByPriority(CoreAnimationPriorities.IDLE.priority());
    verify(mockDraw).queueAnimation(CoreAnimations.RUN_DOWN, CoreAnimations.RUN);

    assertEquals(Direction.DOWN, pc.viewDirection());
>>>>>>> 2b38c422
  }

  /**
   * Tests that when the vertical velocity magnitude is higher than horizontal, the VelocitySystem
   * queues the vertical run animation (up or down) accordingly and sets the correct view direction.
   */
  @Test
  void queueRunAnimationWhenVerticalVelocityDominates() {
    vc.currentVelocity(Vector2.of(3, 5)); // Vertical > Horizontal
    pc.viewDirection(Direction.NONE);

    DrawComponent mockDraw = mock(DrawComponent.class);
    entity.remove(DrawComponent.class);
    entity.add(mockDraw);

    system.execute();

    verify(mockDraw).deQueueByPriority(CoreAnimationPriorities.RUN.priority());
    verify(mockDraw).deQueueByPriority(CoreAnimationPriorities.IDLE.priority());
    verify(mockDraw).queueAnimation(CoreAnimations.RUN_UP, CoreAnimations.RUN);

    assertEquals(Direction.UP, pc.viewDirection());

    // Also test for downward vertical dominance
    vc.currentVelocity(Vector2.of(2, -6)); // Vertical > Horizontal (down)
    pc.viewDirection(Direction.NONE);
    system.execute();

    verify(mockDraw, times(2)).deQueueByPriority(CoreAnimationPriorities.RUN.priority());
    verify(mockDraw, times(2)).deQueueByPriority(CoreAnimationPriorities.IDLE.priority());
    verify(mockDraw).queueAnimation(CoreAnimations.RUN_DOWN, CoreAnimations.RUN);

    assertEquals(Direction.DOWN, pc.viewDirection());
  }

  /**
   * Tests that when the horizontal velocity magnitude is higher than vertical, the VelocitySystem
   * queues the horizontal run animation (left or right) accordingly and sets the correct view
   * direction.
   */
  @Test
<<<<<<< HEAD
  public void testZeroVelocity() {
    Mockito.when(tile.isAccessible()).thenReturn(true);
    velocityComponent.currentVelocity(Vector2.ZERO);

    velocitySystem.execute();
    Point position = positionComponent.position();

    assertEquals(startXPosition, position.x(), 0.001);
    assertEquals(startYPosition, position.y(), 0.001);
    assertEquals("idle", animationComponent.currentState().name);
    assertNull(animationComponent.currentState().getData());
=======
  void queueRunAnimationWhenHorizontalVelocityDominates() {
    vc.currentVelocity(Vector2.of(7, 4)); // Horizontal > Vertical
    pc.viewDirection(Direction.NONE);

    DrawComponent mockDraw = mock(DrawComponent.class);
    entity.remove(DrawComponent.class);
    entity.add(mockDraw);

    system.execute();

    verify(mockDraw).deQueueByPriority(CoreAnimationPriorities.RUN.priority());
    verify(mockDraw).deQueueByPriority(CoreAnimationPriorities.IDLE.priority());
    verify(mockDraw).queueAnimation(CoreAnimations.RUN_RIGHT, CoreAnimations.RUN);

    assertEquals(Direction.RIGHT, pc.viewDirection());

    // Also test for left dominance
    vc.currentVelocity(Vector2.of(-8, 3)); // Horizontal > Vertical (left)
    pc.viewDirection(Direction.NONE);
    system.execute();

    verify(mockDraw, times(2)).deQueueByPriority(CoreAnimationPriorities.RUN.priority());
    verify(mockDraw, times(2)).deQueueByPriority(CoreAnimationPriorities.IDLE.priority());
    verify(mockDraw).queueAnimation(CoreAnimations.RUN_LEFT, CoreAnimations.RUN);

    assertEquals(Direction.LEFT, pc.viewDirection());
>>>>>>> 2b38c422
  }
}<|MERGE_RESOLUTION|>--- conflicted
+++ resolved
@@ -1,18 +1,14 @@
 package core.systems;
 
-<<<<<<< HEAD
 import static org.junit.jupiter.api.Assertions.*;
-=======
 import static org.junit.jupiter.api.Assertions.assertEquals;
 import static org.mockito.Mockito.*;
->>>>>>> 2b38c422
 
 import com.badlogic.gdx.Gdx;
 import com.badlogic.gdx.backends.lwjgl.LwjglFiles;
 import com.badlogic.gdx.graphics.Texture;
 import core.Entity;
 import core.Game;
-<<<<<<< HEAD
 import core.components.DrawComponent;
 import core.components.PositionComponent;
 import core.components.VelocityComponent;
@@ -30,17 +26,10 @@
 import java.io.IOException;
 import java.util.Arrays;
 import java.util.Map;
-=======
-import core.components.*;
-import core.utils.Direction;
-import core.utils.Vector2;
-import core.utils.components.draw.Animation;
-import core.utils.components.draw.CoreAnimationPriorities;
-import core.utils.components.draw.CoreAnimations;
->>>>>>> 2b38c422
 import org.junit.jupiter.api.AfterEach;
 import org.junit.jupiter.api.BeforeEach;
 import org.junit.jupiter.api.Test;
+import org.mockito.Mockito;
 
 /** Unit tests for the {@link VelocitySystem}. */
 public class VelocitySystemTest {
@@ -60,7 +49,6 @@
    * world.
    */
   @BeforeEach
-<<<<<<< HEAD
   public void setup() throws IOException {
     // Create file system handle. WARNING: This will assume all future paths to be relative to the
     // working directory (probably the root of the project)
@@ -78,15 +66,15 @@
 
     // Remaining test logic
     Game.add(new LevelSystem(() -> {}));
-    Game.currentLevel(level);
-    Mockito.when(tile.friction()).thenReturn(0.75f);
-    Mockito.when(level.tileAt((Point) Mockito.any())).thenReturn(tile);
+//    Game.currentLevel(level);
+//    Mockito.when(tile.friction()).thenReturn(0.75f);
+//    Mockito.when(level.tileAt((Point) Mockito.any())).thenReturn(tile);
+    system = new VelocitySystem();
+    Game.add(system);
+
     Entity entity = new Entity();
-    velocitySystem = new VelocitySystem();
-    Game.add(velocitySystem);
-    velocityComponent = new VelocityComponent(velocity);
-    positionComponent = new PositionComponent(new Point(startXPosition, startYPosition));
-
+    vc = new VelocityComponent(speed);
+    pc = new PositionComponent();
     Map<String, Animation> animationMap =
         Animation.loadAnimationSpritesheet(new SimpleIPath("test_assets/textures/test_hero"));
     State stIdle = new DirectionalState("idle", animationMap);
@@ -98,24 +86,11 @@
     sm.addTransition(stMove, "idle", stIdle);
     sm.addTransition(stIdle, "died", stDead);
     sm.addTransition(stMove, "died", stDead);
-    animationComponent = new DrawComponent(sm);
-
-    entity.add(velocityComponent);
-    entity.add(positionComponent);
-    entity.add(animationComponent);
-=======
-  void setUp() {
-    entity = new Entity();
-    vc = new VelocityComponent(speed);
-    vc.mass(mass);
-    pc = new PositionComponent();
-    dc = new DrawComponent(mock(Animation.class));
+    dc = new DrawComponent(sm);
     entity.add(vc);
     entity.add(pc);
     entity.add(dc);
->>>>>>> 2b38c422
     Game.add(entity);
-    system = new VelocitySystem();
   }
 
   @AfterEach
@@ -200,11 +175,118 @@
     assertEquals(0, vc.appliedForcesStream().count());
   }
 
-  /** Tests that when the entity is idle and facing UP, the correct idle animations are queued. */
-  @Test
-  void setAnimationIdleUp() {
+  /** Tests that when the entity is idle the correct idle animations are played. */
+  @Test
+  void setAnimationIdle() {
     vc.currentVelocity(Vector2.ZERO);
     pc.viewDirection(Direction.UP);
+
+    // Test right movement
+    vc.currentVelocity(Vector2.of(1, 1));
+    system.execute();
+    assertEquals("move", dc.currentState().name);
+    assertEquals(Direction.RIGHT, dc.currentState().getData());
+
+    // Test idle right
+    vc.currentVelocity(Vector2.ZERO);
+    system.execute();
+    assertEquals("idle", dc.currentState().name);
+    assertEquals(Direction.RIGHT, dc.currentState().getData());
+
+    // Test left movement
+    vc.currentVelocity(Vector2.of(-1, 0));
+    system.execute();
+    assertEquals("move", dc.currentState().name);
+    assertEquals(Direction.LEFT, dc.currentState().getData());
+
+    // Test idle left
+    vc.currentVelocity(Vector2.ZERO);
+    system.execute();
+    assertEquals("idle", dc.currentState().name);
+    assertEquals(Direction.LEFT, dc.currentState().getData());
+  }
+
+  /**
+   * Tests that when the entity has a positive horizontal velocity (moving right), the
+   * VelocitySystem queues the RUN_RIGHT animation and sets the view direction to RIGHT.
+   */
+  @Test
+  void setAnimationRunning() {
+    // MOVE RIGHT
+    vc.currentVelocity(Vector2.of(5, 0));
+    pc.viewDirection(Direction.NONE);
+
+    system.execute();
+
+    assertEquals("run", dc.currentStateName());
+    assertEquals(Direction.RIGHT, dc.currentStateData());
+    assertEquals(Direction.RIGHT, pc.viewDirection());
+
+    // MOVE LEFT
+    vc.currentVelocity(Vector2.of(-5, 0));
+    pc.viewDirection(Direction.NONE);
+
+    system.execute();
+
+    assertEquals("run", dc.currentStateName());
+    assertEquals(Direction.LEFT, dc.currentStateData());
+    assertEquals(Direction.LEFT, pc.viewDirection());
+
+    // MOVE UP
+    vc.currentVelocity(Vector2.of(0, 5));
+    pc.viewDirection(Direction.NONE);
+
+    system.execute();
+
+    assertEquals("run", dc.currentStateName());
+    assertEquals(Direction.UP, dc.currentStateData());
+    assertEquals(Direction.UP, pc.viewDirection());
+
+    // MOVE DOWN
+    vc.currentVelocity(Vector2.of(0, -5));
+    pc.viewDirection(Direction.NONE);
+
+    system.execute();
+
+    assertEquals("run", dc.currentStateName());
+    assertEquals(Direction.DOWN, dc.currentStateData());
+    assertEquals(Direction.DOWN, pc.viewDirection());
+  }
+
+  /**
+   * Tests that when the vertical velocity magnitude is higher than horizontal, the VelocitySystem
+   * queues the vertical run animation (up or down) accordingly and sets the correct view direction.
+   */
+  @Test
+  void setAnimationRunWhenVerticalVelocityDominates() {
+    vc.currentVelocity(Vector2.of(3, 5)); // Vertical > Horizontal
+    pc.viewDirection(Direction.NONE);
+
+    system.execute();
+
+    assertEquals("run", dc.currentStateName());
+    assertEquals(Direction.UP, dc.currentStateData());
+    assertEquals(Direction.UP, pc.viewDirection());
+
+    // Also test for downward vertical dominance
+    vc.currentVelocity(Vector2.of(2, -6)); // Vertical > Horizontal (down)
+    pc.viewDirection(Direction.NONE);
+    system.execute();
+
+    assertEquals("run", dc.currentStateName());
+    assertEquals(Direction.DOWN, dc.currentStateData());
+    assertEquals(Direction.DOWN, pc.viewDirection());
+  }
+
+  /**
+   * Tests that when the horizontal velocity magnitude is higher than vertical, the VelocitySystem
+   * queues the horizontal run animation (left or right) accordingly and sets the correct view
+   * direction.
+   */
+  @Test
+  void setAnimationRunWhenHorizontalVelocityDominates() {
+    vc.currentVelocity(Vector2.of(7, 4)); // Horizontal > Vertical
+    pc.viewDirection(Direction.NONE);
 
     DrawComponent mockDraw = mock(DrawComponent.class);
     entity.remove(DrawComponent.class);
@@ -212,270 +294,8 @@
 
     system.execute();
 
-    verify(mockDraw)
-        .queueAnimation(
-            eq(1),
-            eq(CoreAnimations.IDLE_UP),
-            eq(CoreAnimations.IDLE),
-            eq(CoreAnimations.IDLE_DOWN),
-            eq(CoreAnimations.IDLE_LEFT),
-            eq(CoreAnimations.IDLE_RIGHT));
-  }
-
-  /** Tests that when the entity is idle and facing LEFT, the correct idle animations are queued. */
-  @Test
-  void setAnimationIdleLeft() {
-    vc.currentVelocity(Vector2.ZERO);
-    pc.viewDirection(Direction.LEFT);
-
-    DrawComponent mockDraw = mock(DrawComponent.class);
-    entity.remove(DrawComponent.class);
-    entity.add(mockDraw);
-
-    system.execute();
-
-    verify(mockDraw)
-        .queueAnimation(
-            eq(1),
-            eq(CoreAnimations.IDLE_LEFT),
-            eq(CoreAnimations.IDLE),
-            eq(CoreAnimations.IDLE_RIGHT),
-            eq(CoreAnimations.IDLE_DOWN),
-            eq(CoreAnimations.IDLE_UP));
-  }
-
-  /** Tests that when the entity is idle and facing DOWN, the correct idle animations are queued. */
-  @Test
-  void setAnimationIdleDown() {
-    vc.currentVelocity(Vector2.ZERO);
-    pc.viewDirection(Direction.DOWN);
-
-    DrawComponent mockDraw = mock(DrawComponent.class);
-    entity.remove(DrawComponent.class);
-    entity.add(mockDraw);
-
-    system.execute();
-
-    verify(mockDraw)
-        .queueAnimation(
-            eq(1),
-            eq(CoreAnimations.IDLE_DOWN),
-            eq(CoreAnimations.IDLE),
-            eq(CoreAnimations.IDLE_UP),
-            eq(CoreAnimations.IDLE_LEFT),
-            eq(CoreAnimations.IDLE_RIGHT));
-  }
-
-  /**
-   * Tests that when the entity is idle and facing RIGHT, the correct idle animations are queued.
-   */
-  @Test
-  void setAnimationIdleRight() {
-    vc.currentVelocity(Vector2.ZERO);
-    pc.viewDirection(Direction.RIGHT);
-
-    DrawComponent mockDraw = mock(DrawComponent.class);
-    entity.remove(DrawComponent.class);
-    entity.add(mockDraw);
-
-    system.execute();
-
-    verify(mockDraw)
-        .queueAnimation(
-            eq(1),
-            eq(CoreAnimations.IDLE_RIGHT),
-            eq(CoreAnimations.IDLE),
-            eq(CoreAnimations.IDLE_LEFT),
-            eq(CoreAnimations.IDLE_DOWN),
-            eq(CoreAnimations.IDLE_UP));
-  }
-
-  /**
-   * Tests that when the entity has a positive horizontal velocity (moving right), the
-   * VelocitySystem queues the RUN_RIGHT animation and sets the view direction to RIGHT.
-   */
-  @Test
-  void queueRunAnimationWhenMovingRight() {
-    // Set velocity to move right only
-    vc.currentVelocity(Vector2.of(5, 0));
-
-    // Initial direction can be anything, e.g., NONE or UP
-    pc.viewDirection(Direction.NONE);
-
-    // Replace DrawComponent with a mock to verify animation calls
-    DrawComponent mockDraw = mock(DrawComponent.class);
-    entity.remove(DrawComponent.class);
-    entity.add(mockDraw);
-
-    system.execute();
-
-    // Verify that RUN_RIGHT animation is queued
-    verify(mockDraw).deQueueByPriority(CoreAnimationPriorities.RUN.priority());
-    verify(mockDraw).deQueueByPriority(CoreAnimationPriorities.IDLE.priority());
-    verify(mockDraw).queueAnimation(CoreAnimations.RUN_RIGHT, CoreAnimations.RUN);
-
-    // Verify that view direction is set to RIGHT
-    assertEquals(Direction.RIGHT, pc.viewDirection());
-  }
-
-  /**
-   * Tests that when the entity has a negative horizontal velocity (moving left), the VelocitySystem
-   * queues the RUN_LEFT animation and sets the view direction to LEFT.
-   */
-  @Test
-  void queueRunAnimationWhenMovingLeft() {
-    vc.currentVelocity(Vector2.of(-5, 0));
-    pc.viewDirection(Direction.NONE);
-
-    DrawComponent mockDraw = mock(DrawComponent.class);
-    entity.remove(DrawComponent.class);
-    entity.add(mockDraw);
-
-    system.execute();
-
-    verify(mockDraw).deQueueByPriority(CoreAnimationPriorities.RUN.priority());
-    verify(mockDraw).deQueueByPriority(CoreAnimationPriorities.IDLE.priority());
-    verify(mockDraw).queueAnimation(CoreAnimations.RUN_LEFT, CoreAnimations.RUN);
-
-    assertEquals(Direction.LEFT, pc.viewDirection());
-  }
-
-  /**
-   * Tests that when the entity has a positive vertical velocity (moving up), the VelocitySystem
-   * queues the RUN_UP animation and sets the view direction to UP.
-   */
-  @Test
-  void queueRunAnimationWhenMovingUp() {
-    vc.currentVelocity(Vector2.of(0, 5));
-    pc.viewDirection(Direction.NONE);
-
-    DrawComponent mockDraw = mock(DrawComponent.class);
-    entity.remove(DrawComponent.class);
-    entity.add(mockDraw);
-
-    system.execute();
-
-    verify(mockDraw).deQueueByPriority(CoreAnimationPriorities.RUN.priority());
-    verify(mockDraw).deQueueByPriority(CoreAnimationPriorities.IDLE.priority());
-    verify(mockDraw).queueAnimation(CoreAnimations.RUN_UP, CoreAnimations.RUN);
-
-    assertEquals(Direction.UP, pc.viewDirection());
-  }
-
-  /**
-   * Tests that when the entity has a negative vertical velocity (moving down), the VelocitySystem
-   * queues the RUN_DOWN animation and sets the view direction to DOWN.
-   */
-  @Test
-  void queueRunAnimationWhenMovingDown() {
-    vc.currentVelocity(Vector2.of(0, -5));
-    pc.viewDirection(Direction.NONE);
-
-<<<<<<< HEAD
-    // Test right movement
-    velocityComponent.currentVelocity(Vector2.of(1, 1));
-    velocitySystem.execute();
-    assertEquals("move", animationComponent.currentState().name);
-    assertEquals(Direction.RIGHT, animationComponent.currentState().getData());
-
-    // Test idle right
-    velocityComponent.currentVelocity(Vector2.ZERO);
-    velocitySystem.execute();
-    assertEquals("idle", animationComponent.currentState().name);
-    assertEquals(Direction.RIGHT, animationComponent.currentState().getData());
-
-    // Test left movement
-    velocityComponent.currentVelocity(Vector2.of(-1, 0));
-    velocitySystem.execute();
-    assertEquals("move", animationComponent.currentState().name);
-    assertEquals(Direction.LEFT, animationComponent.currentState().getData());
-
-    // Test idle left
-    velocityComponent.currentVelocity(Vector2.ZERO);
-    velocitySystem.execute();
-    assertEquals("idle", animationComponent.currentState().name);
-    assertEquals(Direction.LEFT, animationComponent.currentState().getData());
-=======
-    DrawComponent mockDraw = mock(DrawComponent.class);
-    entity.remove(DrawComponent.class);
-    entity.add(mockDraw);
-
-    system.execute();
-
-    verify(mockDraw).deQueueByPriority(CoreAnimationPriorities.RUN.priority());
-    verify(mockDraw).deQueueByPriority(CoreAnimationPriorities.IDLE.priority());
-    verify(mockDraw).queueAnimation(CoreAnimations.RUN_DOWN, CoreAnimations.RUN);
-
-    assertEquals(Direction.DOWN, pc.viewDirection());
->>>>>>> 2b38c422
-  }
-
-  /**
-   * Tests that when the vertical velocity magnitude is higher than horizontal, the VelocitySystem
-   * queues the vertical run animation (up or down) accordingly and sets the correct view direction.
-   */
-  @Test
-  void queueRunAnimationWhenVerticalVelocityDominates() {
-    vc.currentVelocity(Vector2.of(3, 5)); // Vertical > Horizontal
-    pc.viewDirection(Direction.NONE);
-
-    DrawComponent mockDraw = mock(DrawComponent.class);
-    entity.remove(DrawComponent.class);
-    entity.add(mockDraw);
-
-    system.execute();
-
-    verify(mockDraw).deQueueByPriority(CoreAnimationPriorities.RUN.priority());
-    verify(mockDraw).deQueueByPriority(CoreAnimationPriorities.IDLE.priority());
-    verify(mockDraw).queueAnimation(CoreAnimations.RUN_UP, CoreAnimations.RUN);
-
-    assertEquals(Direction.UP, pc.viewDirection());
-
-    // Also test for downward vertical dominance
-    vc.currentVelocity(Vector2.of(2, -6)); // Vertical > Horizontal (down)
-    pc.viewDirection(Direction.NONE);
-    system.execute();
-
-    verify(mockDraw, times(2)).deQueueByPriority(CoreAnimationPriorities.RUN.priority());
-    verify(mockDraw, times(2)).deQueueByPriority(CoreAnimationPriorities.IDLE.priority());
-    verify(mockDraw).queueAnimation(CoreAnimations.RUN_DOWN, CoreAnimations.RUN);
-
-    assertEquals(Direction.DOWN, pc.viewDirection());
-  }
-
-  /**
-   * Tests that when the horizontal velocity magnitude is higher than vertical, the VelocitySystem
-   * queues the horizontal run animation (left or right) accordingly and sets the correct view
-   * direction.
-   */
-  @Test
-<<<<<<< HEAD
-  public void testZeroVelocity() {
-    Mockito.when(tile.isAccessible()).thenReturn(true);
-    velocityComponent.currentVelocity(Vector2.ZERO);
-
-    velocitySystem.execute();
-    Point position = positionComponent.position();
-
-    assertEquals(startXPosition, position.x(), 0.001);
-    assertEquals(startYPosition, position.y(), 0.001);
-    assertEquals("idle", animationComponent.currentState().name);
-    assertNull(animationComponent.currentState().getData());
-=======
-  void queueRunAnimationWhenHorizontalVelocityDominates() {
-    vc.currentVelocity(Vector2.of(7, 4)); // Horizontal > Vertical
-    pc.viewDirection(Direction.NONE);
-
-    DrawComponent mockDraw = mock(DrawComponent.class);
-    entity.remove(DrawComponent.class);
-    entity.add(mockDraw);
-
-    system.execute();
-
-    verify(mockDraw).deQueueByPriority(CoreAnimationPriorities.RUN.priority());
-    verify(mockDraw).deQueueByPriority(CoreAnimationPriorities.IDLE.priority());
-    verify(mockDraw).queueAnimation(CoreAnimations.RUN_RIGHT, CoreAnimations.RUN);
-
+    assertEquals("run", dc.currentStateName());
+    assertEquals(Direction.RIGHT, dc.currentStateData());
     assertEquals(Direction.RIGHT, pc.viewDirection());
 
     // Also test for left dominance
@@ -483,11 +303,8 @@
     pc.viewDirection(Direction.NONE);
     system.execute();
 
-    verify(mockDraw, times(2)).deQueueByPriority(CoreAnimationPriorities.RUN.priority());
-    verify(mockDraw, times(2)).deQueueByPriority(CoreAnimationPriorities.IDLE.priority());
-    verify(mockDraw).queueAnimation(CoreAnimations.RUN_LEFT, CoreAnimations.RUN);
-
+    assertEquals("run", dc.currentStateName());
+    assertEquals(Direction.LEFT, dc.currentStateData());
     assertEquals(Direction.LEFT, pc.viewDirection());
->>>>>>> 2b38c422
   }
 }