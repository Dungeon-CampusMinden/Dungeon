--- conflicted
+++ resolved
@@ -62,12 +62,7 @@
   public void updateEntityDies() {
     Game.removeAllEntities();
     Entity entity = new Entity();
-<<<<<<< HEAD
-    Consumer<Entity> onDeath = Mockito.mock(Consumer.class);
-=======
     Consumer<Entity> onDeath = entity1 -> Game.remove(entity1);
-    DrawComponent ac = new DrawComponent(ANIMATION_PATH);
->>>>>>> 2b38c422
     HealthComponent component = new HealthComponent(1, onDeath);
     entity.add(animationComponent);
     entity.add(component);
