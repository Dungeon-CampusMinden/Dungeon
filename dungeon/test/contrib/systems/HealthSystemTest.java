package contrib.systems;

import static org.junit.jupiter.api.Assertions.*;

import contrib.components.HealthComponent;
import contrib.utils.components.health.Damage;
import contrib.utils.components.health.DamageType;
import core.Entity;
import core.Game;
import core.components.DrawComponent;
import core.utils.components.draw.animation.Animation;
import core.utils.components.draw.state.DirectionalState;
import core.utils.components.draw.state.State;
import core.utils.components.draw.state.StateMachine;
import core.utils.components.path.IPath;
import core.utils.components.path.SimpleIPath;
import java.io.IOException;
import java.util.Arrays;
import java.util.Map;
import java.util.function.Consumer;
import org.junit.jupiter.api.AfterEach;
import org.junit.jupiter.api.BeforeEach;
import org.junit.jupiter.api.Test;
import org.mockito.Mockito;

/** WTF? . */
public class HealthSystemTest {
  private static final IPath ANIMATION_PATH = new SimpleIPath("textures/test_hero/test_hero.png");
  private DrawComponent animationComponent;

  /** WTF? . */
  @AfterEach
  public void cleanup() {
    Game.removeAllEntities();
    Game.currentLevel(null);
    Game.removeAllSystems();
  }

  @BeforeEach
  public void setup() throws IOException {
    Map<String, Animation> animationMap = Animation.loadAnimationSpritesheet(ANIMATION_PATH);
    State stIdle = new DirectionalState("idle", animationMap);
    State stMove = new DirectionalState("move", animationMap, "run");
    State stHit = State.fromMap(animationMap, "hit");
    State stDead = new State("dead", animationMap.get("die"));
    StateMachine sm = new StateMachine(Arrays.asList(stIdle, stMove, stHit, stDead));
    sm.addTransition(stIdle, "move", stMove);
    sm.addTransition(stIdle, "hit", stHit);
    sm.addTransition(stIdle, "die", stDead);

    sm.addTransition(stMove, "idle", stIdle);
    sm.addTransition(stMove, "move", stMove);
    sm.addTransition(stMove, "hit", stHit);
    sm.addTransition(stMove, "die", stDead);

    sm.addTransition(stHit, "die", stDead);
    animationComponent = new DrawComponent(sm);
  }

  /** WTF? . */
  @Test
  public void updateEntityDies() {
    Game.removeAllEntities();
    Entity entity = new Entity();
    Consumer<Entity> onDeath = entity1 -> Game.remove(entity1);
    HealthComponent component = new HealthComponent(1, onDeath);
    entity.add(animationComponent);
    entity.add(component);
    Game.add(entity);
    HealthSystem system = new HealthSystem();
    Game.add(system);
    component.currentHealthpoints(0);

    system.execute();
<<<<<<< HEAD
    assertEquals("dead", animationComponent.currentState().name);
    assertFalse(Game.entityStream().anyMatch(e -> e == entity));
=======
    assertTrue(ac.isAnimationQueued(AdditionalAnimations.DIE));
    assertFalse(Game.levelEntities().anyMatch(e -> e == entity));
>>>>>>> 92c06961
  }

  /** WTF? . */
  @Test
  public void updateEntityDiesGodMode() {
    Game.removeAllEntities();
    Entity entity = new Entity();
    Consumer<Entity> onDeath = Mockito.mock(Consumer.class);
    HealthComponent component = new HealthComponent(1, onDeath);
    component.godMode(true);
    entity.add(animationComponent);
    entity.add(component);
    Game.add(entity);
    HealthSystem system = new HealthSystem();
    Game.add(system);
    component.currentHealthpoints(0);
    system.execute();
<<<<<<< HEAD
    assertNotEquals("dead", animationComponent.currentState().name);
    assertTrue(Game.entityStream().anyMatch(e -> e == entity));
=======
    assertFalse(ac.isCurrentAnimation(AdditionalAnimations.DIE));
    assertTrue(Game.levelEntities().anyMatch(e -> e == entity));
>>>>>>> 92c06961
  }

  /** WTF? . */
  @Test
  public void updateEntityGetDamage() {
    Game.removeAllEntities();
    Entity entity = new Entity();
    Consumer<Entity> onDeath = Mockito.mock(Consumer.class);
    HealthComponent component = new HealthComponent(10, onDeath);
    entity.add(animationComponent);
    entity.add(component);
    Game.add(entity);
    component.receiveHit(new Damage(5, DamageType.FIRE, null));
    component.receiveHit(new Damage(2, DamageType.FIRE, null));
    HealthSystem system = new HealthSystem();
    Game.add(system);

    system.execute();
    assertEquals(3, component.currentHealthpoints());
    assertEquals("hit", animationComponent.currentState().name);
  }

  /** WTF? . */
  @Test
  public void updateEntityGetNegativeDamage() {
    Game.removeAllEntities();
    Entity entity = new Entity();
    Consumer<Entity> onDeath = Mockito.mock(Consumer.class);
    HealthComponent component = new HealthComponent(10, onDeath);
    entity.add(animationComponent);
    entity.add(component);
    Game.add(entity);
    component.currentHealthpoints(3);
    component.receiveHit(new Damage(-3, DamageType.FIRE, null));
    HealthSystem system = new HealthSystem();
    Game.add(system);
    system.execute();
    assertEquals(6, component.currentHealthpoints());
    assertNotEquals("hit", animationComponent.currentState().name);
  }

  /** WTF? . */
  @Test
  public void updateEntityGetZeroDamage() {
    Game.removeAllEntities();
    Entity entity = new Entity();
    Consumer<Entity> onDeath = Mockito.mock(Consumer.class);
    HealthComponent component = new HealthComponent(10, onDeath);
    entity.add(animationComponent);
    entity.add(component);
    Game.add(entity);
    component.receiveHit(new Damage(0, DamageType.FIRE, null));
    HealthSystem system = new HealthSystem();
    Game.add(system);
    system.execute();
    assertEquals(10, component.currentHealthpoints());
    assertNotEquals("hit", animationComponent.currentState().name);
  }

  /** WTF? . */
  @Test
  public void updateWithoutHealthComponent() {
    Game.removeAllEntities();
    HealthSystem system = new HealthSystem();
    Game.add(system);
    system.execute();
  }
}<|MERGE_RESOLUTION|>--- conflicted
+++ resolved
@@ -72,13 +72,8 @@
     component.currentHealthpoints(0);
 
     system.execute();
-<<<<<<< HEAD
     assertEquals("dead", animationComponent.currentState().name);
-    assertFalse(Game.entityStream().anyMatch(e -> e == entity));
-=======
-    assertTrue(ac.isAnimationQueued(AdditionalAnimations.DIE));
     assertFalse(Game.levelEntities().anyMatch(e -> e == entity));
->>>>>>> 92c06961
   }
 
   /** WTF? . */
@@ -96,13 +91,8 @@
     Game.add(system);
     component.currentHealthpoints(0);
     system.execute();
-<<<<<<< HEAD
     assertNotEquals("dead", animationComponent.currentState().name);
-    assertTrue(Game.entityStream().anyMatch(e -> e == entity));
-=======
-    assertFalse(ac.isCurrentAnimation(AdditionalAnimations.DIE));
     assertTrue(Game.levelEntities().anyMatch(e -> e == entity));
->>>>>>> 92c06961
   }
 
   /** WTF? . */
