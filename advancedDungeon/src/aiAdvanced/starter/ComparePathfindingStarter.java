package aiAdvanced.starter;

import aiAdvanced.level.AiMazeLevel;
import aiAdvanced.pathfinding.BFSPathFinding;
import aiAdvanced.pathfinding.DFSPathFinding;
import aiAdvanced.pathfinding.PathfindingLogic;
import aiAdvanced.systems.PathfindingSystem;
import com.badlogic.gdx.Gdx;
import com.badlogic.gdx.backends.lwjgl3.Lwjgl3Graphics;
import contrib.entities.*;
import contrib.systems.EventScheduler;
import contrib.systems.LevelTickSystem;
import contrib.systems.PathSystem;
import contrib.utils.components.Debugger;
import core.Entity;
import core.Game;
import core.components.*;
import core.level.Tile;
import core.level.elements.ILevel;
import core.level.loader.DungeonLoader;
import core.level.utils.Coordinate;
import core.level.utils.DesignLabel;
import core.level.utils.LevelElement;
import core.systems.CameraSystem;
import core.systems.InputSystem;
import core.systems.LevelSystem;
import core.utils.Point;
import core.utils.Tuple;
import core.utils.Vector2;
import core.utils.components.path.SimpleIPath;
import java.io.IOException;
import java.util.ArrayList;
import java.util.Collections;
import java.util.List;
import java.util.logging.Level;

/**
 * This class starts a comparator for the pathfinding algorithms.
 *
 * <p>Usage: run with the Gradle task {@code runPathFindingComparison}.
 */
public class ComparePathfindingStarter {
  private static final Entity[] RUNNERS = new Entity[2];

  private static final Class<? extends PathfindingLogic> pathFindingA = BFSPathFinding.class;
  private static final Class<? extends PathfindingLogic> pathFindingB = DFSPathFinding.class;
  private static final String GAME_TITEL = "KI_Dungeon";

  /**
   * Starts the game and sets up the comparator for the pathfinding algorithms.
   *
   * @param args The command line arguments.
   * @throws IOException If an error occurs while loading.
   */
  public static void main(String[] args) throws IOException {
    Game.initBaseLogger(Level.WARNING);

    // start the game
    configGame();
    // Set up components and level
    onSetup();
    // build and start game
    Game.run();
  }

  private static void onSetup() {
    Game.userOnSetup(
        () -> {
          ((Lwjgl3Graphics) Gdx.graphics).getWindow().maximizeWindow();

          DungeonLoader.addLevel(Tuple.of("bfs", AiMazeLevel.class));
          createSystems();

          RUNNERS[0] = createHero();

          Game.system(
              LevelSystem.class, ls -> ls.onEndTile(ComparePathfindingStarter::loadNextLevel));
          Game.remove(InputSystem.class);
          loadNextLevel();

          // Wait for Level to Load
          EventScheduler.scheduleAction(ComparePathfindingStarter::adjustWindowSize, 10);
        });
  }

  private static void adjustWindowSize() {
    Tile[][] layout = Game.currentLevel().orElse(null).layout();
    int levelHeight = layout.length;

    Point topTile = layout[0][0].coordinate().translate(Vector2.of(0, 2)).toPoint();
    Point bottomTile =
        layout[levelHeight - 1][0].coordinate().translate(Vector2.of(0, 2)).toPoint();

    // Zoom out until the whole level is visible
    int currentTries = 0;
    int maxTries = 10000; // fail-safe
    while (currentTries <= maxTries) {
      if (CameraSystem.isPointInFrustum(topTile) && CameraSystem.isPointInFrustum(bottomTile)) {
        break;
      }

      CameraSystem.camera().zoom = CameraSystem.camera().zoom + 0.01f;

      // Update rendering
      Game.system(LevelSystem.class, LevelSystem::execute);
      Game.system(CameraSystem.class, CameraSystem::execute);

      currentTries++;
    }
  }

  private static void loadNextLevel() {
    DungeonLoader.loadNextLevel();
    Tile[][] curLevel = Game.currentLevel().orElse(null).layout();

    // Create duplicated level layout
    LevelElement[][] newLevel = duplicateLevelVertically(curLevel);

    // Set up new level with original and duplicated layouts
    int rows = curLevel.length;
    Coordinate orgStart = Game.startTile().orElseThrow().coordinate();
    Coordinate newStart = orgStart.translate(Vector2.of(0, rows + 1));
    Game.currentLevel(
        new AiMazeLevel(
            newLevel,
            Game.currentLevel().flatMap(ILevel::designLabel).orElse(DesignLabel.DEFAULT),
            Game.currentLevel().map(ILevel::customPoints).orElse(Collections.emptyList())));

    // Position the runners
    Debugger.TELEPORT(orgStart.toPoint());

<<<<<<< HEAD
    RUNNERS[1] = createRunnerMob(newStart.toCenteredPoint());
=======
    RUNNERS[1] = createRunnerMob();
    PositionComponent pc =
        RUNNERS[1]
            .fetch(PositionComponent.class)
            .orElseThrow(
                () -> MissingComponentException.build(RUNNERS[1], PositionComponent.class));
    pc.position(newStart.toPoint());

>>>>>>> 56a35865
    setupPathFindingSystem(rows);
  }

  /**
   * Creates a new level with the original layout duplicated vertically below.
   *
   * @param curLevel The current level layout
   * @return The new duplicated level layout
   */
  private static LevelElement[][] duplicateLevelVertically(Tile[][] curLevel) {
    int rows = curLevel.length;
    int cols = curLevel[0].length;
    LevelElement[][] newLevel = new LevelElement[rows * 2 + 1][cols];

    // Copy current level layout and duplicate it below
    for (int i = 0; i < rows; i++) {
      for (int j = 0; j < cols; j++) {
        LevelElement element = curLevel[i][j].levelElement();
        newLevel[i][j] = element;
        newLevel[i + rows + 1][j] = element;
      }
    }

    // Fill gaps with walls
    for (int i = 0; i < newLevel.length; i++) {
      for (int j = 0; j < newLevel[i].length; j++) {
        if (newLevel[i][j] == null) {
          newLevel[i][j] = LevelElement.WALL;
        }
      }
    }

    return newLevel;
  }

  /**
   * Sets up the pathfinding system for both runners.
   *
   * @param rows The number of rows in the original level (used for offset calculation)
   */
  private static void setupPathFindingSystem(int rows) {
    Game.system(
        PathfindingSystem.class,
        (pfs) -> {
          pfs.autoStep(true);

          List<Tuple<PathfindingLogic, Entity>> algorithms = new ArrayList<>();
          for (int i = 0; i < RUNNERS.length; i++) {
            Entity runner = RUNNERS[i];
            if (runner == null) continue;

            Coordinate spawn = runner.fetch(PositionComponent.class).orElseThrow().coordinate();
            Coordinate end = Game.endTile().orElseThrow().coordinate();

            if (i == 1) {
              end = end.translate(Vector2.of(0, rows + 1));
            }

            PathfindingLogic algo =
                instancePathfindingLogic(i == 0 ? pathFindingA : pathFindingB, spawn, end);

            algorithms.add(Tuple.of(algo, runner));
          }
          pfs.updatePathfindingAlgorithm(algorithms.toArray(Tuple[]::new));
        });
  }

  private static PathfindingLogic instancePathfindingLogic(
      Class<? extends PathfindingLogic> clazz, Coordinate start, Coordinate end) {
    try {
      return clazz.getConstructor(Coordinate.class, Coordinate.class).newInstance(start, end);
    } catch (Exception e) {
      throw new RuntimeException("Failed to create instance of PathfindingLogic", e);
    }
  }

  private static void configGame() throws IOException {
    Game.loadConfig(
        new SimpleIPath("dungeon_config.json"),
        contrib.configuration.KeyboardConfig.class,
        core.configuration.KeyboardConfig.class);
    Game.frameRate(30);
    Game.disableAudio(true);
    Game.windowTitle(
        GAME_TITEL + " " + pathFindingA.getSimpleName() + " vs " + pathFindingB.getSimpleName());
  }

  private static void createSystems() {
    Game.add(new PathSystem());
    Game.add(new LevelTickSystem());
    Game.add(new EventScheduler());
    Game.add(new PathfindingSystem());
  }

  /**
   * Creates and adds a new hero entity to the game.
   *
   * <p>Any existing entities with a {@link PlayerComponent} will first be removed. The new hero is
   * generated using the {@link HeroFactory} and the {@link CameraComponent} of the hero is removed.
   *
   * @return The newly created hero entity
   * @throws RuntimeException if an {@link IOException} occurs during hero creation
   */
  public static Entity createHero() {
    Entity hero;
    try {
      hero = HeroFactory.newHero();
      hero.remove(CameraComponent.class);
    } catch (IOException e) {
      throw new RuntimeException(e);
    }
    Game.add(hero);
    return hero;
  }

  /**
   * Creates and adds a new runnerMob entity to the game. This monster looks and moves like the
   * hero.
   *
   * @param startPoint Spawn Point of the runner,
   * @return The newly created runnerMob
   */
  private static Entity createRunnerMob(Point startPoint) {
    return new MonsterBuilder<>()
        .name("KI Runner")
        .texture(new SimpleIPath("character/wizard"))
        .speed(HeroFactory.DEFAULT_HERO_CLASS.speed().x()) // same speed as hero
        .addToGame()
        .build(startPoint);
  }
}<|MERGE_RESOLUTION|>--- conflicted
+++ resolved
@@ -129,18 +129,7 @@
     // Position the runners
     Debugger.TELEPORT(orgStart.toPoint());
 
-<<<<<<< HEAD
-    RUNNERS[1] = createRunnerMob(newStart.toCenteredPoint());
-=======
-    RUNNERS[1] = createRunnerMob();
-    PositionComponent pc =
-        RUNNERS[1]
-            .fetch(PositionComponent.class)
-            .orElseThrow(
-                () -> MissingComponentException.build(RUNNERS[1], PositionComponent.class));
-    pc.position(newStart.toPoint());
-
->>>>>>> 56a35865
+    RUNNERS[1] = createRunnerMob(newStart.toPoint());
     setupPathFindingSystem(rows);
   }
 
