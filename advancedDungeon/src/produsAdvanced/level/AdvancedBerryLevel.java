--- conflicted
+++ resolved
@@ -293,17 +293,12 @@
               }
 
               if (currentIndex.get() < messages.size() - 1) {
-<<<<<<< HEAD
                 int nextIndex = currentIndex.incrementAndGet();
                 if (hasSpokenToOrc && nextIndex == 0) {
                   nextIndex = currentIndex.incrementAndGet();
                 }
                 final int idx = nextIndex;
-                Game.entityStream(Set.of(SignComponent.class))
-=======
-                currentIndex.incrementAndGet();
                 Game.levelEntities(Set.of(SignComponent.class))
->>>>>>> b18c70b2
                     .filter(signEntity -> signEntity.equals(entity))
                     .findFirst()
                     .ifPresent(
