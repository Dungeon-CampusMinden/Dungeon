package produsAdvanced.level;

import contrib.entities.*;
import contrib.hud.DialogUtils;
import contrib.utils.DynamicCompiler;
import contrib.utils.ICommand;
import core.Entity;
import core.Game;
import core.level.Tile;
import core.level.elements.tile.DoorTile;
import core.level.utils.Coordinate;
import core.level.utils.DesignLabel;
import core.level.utils.LevelElement;
import core.utils.Point;
import core.utils.components.path.SimpleIPath;
import java.util.Arrays;
import java.util.HashMap;
import java.util.List;
import java.util.Map;
import level.AdvancedLevel;
import produsAdvanced.abstraction.AdvancedDungeonMonster;
import produsAdvanced.abstraction.ArrayCreator;

/**
 * Manager for an advanced dungeon level.
 *
 * <p>Create an array based on the monster count in each room.
 *
 * @see produsAdvanced.riddles.MyArrayCreator
 */
public class ArrayCreateLevel extends AdvancedLevel {
  private static boolean showMsg = true;
  private final int[] correctArray = {1, 5, 4, 3, 2};
  private final Point doorPosition = new Point(28, 11); // Das erwartete Array
  private boolean isLeverActivated = false;

  private static final SimpleIPath ARRAY_CREATOR_PATH =
      new SimpleIPath("advancedDungeon/src/produsAdvanced/riddles/MyArrayCreator.java");
  private static final String ARRAY_CREATOR_CLASSNAME = "produsAdvanced.riddles.MyArrayCreator";

  private static String title = "Array-Aufgabe";
  private static String msg =
      "Finde den Ausgang des Levels! Noch ist er verschlossen, doch er wird sich öffnen, wenn du die richtige Lösung übergibst.";
  private static String task =
      "Gehe in die Datei 'MyArrayCreator.java' und implementiere die Methode 'createSortedArray' und erstelle ein Array mit den Zahlen von 1 bis 5 in der richtigen Reihenfolge.";

  /**
   * Konstruktor für das ArrayCreateLevel.
   *
   * @param layout Das Layout des Levels.
   * @param designLabel Das Design-Label des Levels.
   * @param customPoints Eine Liste von benutzerdefinierten Punkten.
   */
  public ArrayCreateLevel(
      LevelElement[][] layout, DesignLabel designLabel, List<Coordinate> customPoints) {
    super(layout, designLabel, customPoints, "Array-Erstellung");
  }

  @Override
  protected void onFirstTick() {

    spawnStaticMonsters();
    spawnSigns();
    closeDoor(doorPosition);
    spawnLeverWithAction(new Point(30, 12));

    if (showMsg)
      DialogUtils.showTextPopup(
          msg,
          title,
          () -> {
            showMsg = false;
            DialogUtils.showTextPopup(task, title);
          });
  }

  @Override
  protected void onTick() {}

  private void checkPlayerSolution() {
    int[] playerArray;

    try {
      playerArray =
          ((ArrayCreator)
                  DynamicCompiler.loadUserInstance(ARRAY_CREATOR_PATH, ARRAY_CREATOR_CLASSNAME))
              .countMonstersInRooms();
    } catch (UnsupportedOperationException e) {
      // Spezifische Behandlung für nicht implementierte Methode
      DialogUtils.showTextPopup(
          "Die Methode 'countMonstersInRooms' wurde noch nicht implementiert. "
              + "Bitte implementiere sie zuerst!",
          "Nicht implementiert");
      return; // Methode beenden, aber Spiel weiterlaufen lassen
    } catch (Exception e) {
      // Andere Fehler abfangen
      DialogUtils.showTextPopup("Ein Fehler ist aufgetreten: " + e.getMessage(), "Fehler");
      return;
    }

    if (playerArray == null) {
      DialogUtils.showTextPopup("Die Methode 'countMonstersInRooms' gibt null zurück!", "Fehler");
      return;
    }

    if (arrayIsCorrect(playerArray)) {
      openDoor(doorPosition);
      DialogUtils.showTextPopup("Sehr gut! Das Array ist korrekt. Der Weg ist nun frei.", "Erfolg");
    } else {
      DialogUtils.showTextPopup("Das Array ist nicht korrekt. Versuche es nochmal!", "Fehler");
    }
  }

  private boolean arrayIsCorrect(int[] playerArray) {
    if (playerArray == null || playerArray.length != correctArray.length) {
      return false;
    }

    for (int i = 0; i < correctArray.length; i++) {
      if (playerArray[i] != correctArray[i]) {
        return false;
      }
    }
    return true;
  }

  private void spawnStaticMonsters() {
    Map<Integer, List<Coordinate>> monsterSpawnPoints = new HashMap<>();

    monsterSpawnPoints.put(0, Arrays.asList(new Coordinate(50, 15)));

    monsterSpawnPoints.put(
        1,
        Arrays.asList(
            new Coordinate(15, 42),
            new Coordinate(18, 40),
            new Coordinate(12, 40),
            new Coordinate(12, 36),
            new Coordinate(17, 35)));

    monsterSpawnPoints.put(
        2,
        Arrays.asList(
            new Coordinate(19, 20),
            new Coordinate(17, 23),
            new Coordinate(23, 25),
            new Coordinate(24, 21)));

    monsterSpawnPoints.put(
        3, Arrays.asList(new Coordinate(58, 50), new Coordinate(52, 50), new Coordinate(48, 54)));

    // Koordinaten für Docs (Typ 3)
    monsterSpawnPoints.put(4, Arrays.asList(new Coordinate(57, 36), new Coordinate(54, 26)));

    monsterSpawnPoints.forEach(
        (monsterType, coordinates) ->
            coordinates.forEach(pos -> spawnMonsterByType(monsterType, pos)));
  }

  private void spawnMonsterByType(int monsterType, Coordinate pos) {
    Entity monster =
        switch (monsterType) {
          case 0 -> AdvancedDungeonMonster.ELEMENTAL.builder().build(pos.toCenteredPoint());
          case 1 -> AdvancedDungeonMonster.STATIC_CHORT.builder().build(pos.toCenteredPoint());
          case 2 -> AdvancedDungeonMonster.IMP.builder().build(pos.toCenteredPoint());
          case 3 -> AdvancedDungeonMonster.DOC.builder().build(pos.toCenteredPoint());
          case 4 -> AdvancedDungeonMonster.GOBLIN.builder().build(pos.toCenteredPoint());
          default -> throw new IllegalArgumentException("Unbekannter Monster-Typ: " + monsterType);
        };
<<<<<<< HEAD
=======

    monster.fetch(PositionComponent.class).ifPresent(pc -> pc.position(pos.toPoint()));

>>>>>>> 56a35865
    Game.add(monster);
  }

  private void spawnSigns() {
    Map<Point, String> signMessages = new HashMap<>();

    signMessages.put(
        new Point(12, 54), "Zähle alle Monster, aber merke dir auch die Räume in denen sie waren!");
    signMessages.put(
        new Point(48, 17),
        "Ist das überhaupt ein Raum? Man könnte fast schon 0er Raum sagen! Merke dir trotzdem die Nummer an Monstern!");
    signMessages.put(new Point(17, 44), "Erster Raum");
    signMessages.put(new Point(25, 23), "Zweiter Raum");
    signMessages.put(new Point(47, 52), "Dritter Raum");
    signMessages.put(new Point(55, 31), "Vierter Raum");

    signMessages.put(
        new Point(31, 12),
        "Ich hoffe du hast dir die Anzahl und Räume der Monster gemerkt! Um durch diese Tür zu kommen brauche ich das richtige Array von dir! Gehe in den Code und implementiere die Methoden der Klasse MyArrayCreator!");

    signMessages.forEach(this::createSign);
  }

  private void createSign(Point position, String message) {
    Entity sign =
        SignFactory.createSign(
            message, // Der Text, der angezeigt werden soll
            "Hinweis", // Titel
            position, // Position des Schildes
            (entity, hero) -> {} // Optional: zusätzliche Aktion bei Interaktion
            );

    Game.add(sign);
  }

  private void spawnLeverWithAction(Point position) {
    ICommand leverAction =
        new ICommand() {
          @Override
          public void execute() {
            if (!isLeverActivated) {
              isLeverActivated = true;
              System.out.println("Lever executed at: " + System.currentTimeMillis());
              checkPlayerSolution();
            }
          }

          @Override
          public void undo() {
            isLeverActivated = false;
          }
        };

    Entity lever = LeverFactory.createLever(position, leverAction);
    Game.add(lever);
  }

  private void closeDoor(Point position) {
    Tile tile = Game.tileAt(position).orElse(null);
    if (tile instanceof DoorTile) {
      ((DoorTile) tile).close();
    }
  }

  private void openDoor(Point position) {
    Tile tile = Game.tileAt(position).orElse(null);
    if (tile instanceof DoorTile) {
      ((DoorTile) tile).open();
    }
  }
}<|MERGE_RESOLUTION|>--- conflicted
+++ resolved
@@ -160,19 +160,13 @@
   private void spawnMonsterByType(int monsterType, Coordinate pos) {
     Entity monster =
         switch (monsterType) {
-          case 0 -> AdvancedDungeonMonster.ELEMENTAL.builder().build(pos.toCenteredPoint());
-          case 1 -> AdvancedDungeonMonster.STATIC_CHORT.builder().build(pos.toCenteredPoint());
-          case 2 -> AdvancedDungeonMonster.IMP.builder().build(pos.toCenteredPoint());
-          case 3 -> AdvancedDungeonMonster.DOC.builder().build(pos.toCenteredPoint());
-          case 4 -> AdvancedDungeonMonster.GOBLIN.builder().build(pos.toCenteredPoint());
+          case 0 -> AdvancedDungeonMonster.ELEMENTAL.builder().build(pos.toPoint());
+          case 1 -> AdvancedDungeonMonster.STATIC_CHORT.builder().build(pos.toPoint());
+          case 2 -> AdvancedDungeonMonster.IMP.builder().build(pos.toPoint());
+          case 3 -> AdvancedDungeonMonster.DOC.builder().build(pos.toPoint());
+          case 4 -> AdvancedDungeonMonster.GOBLIN.builder().build(pos.toPoint());
           default -> throw new IllegalArgumentException("Unbekannter Monster-Typ: " + monsterType);
         };
-<<<<<<< HEAD
-=======
-
-    monster.fetch(PositionComponent.class).ifPresent(pc -> pc.position(pos.toPoint()));
-
->>>>>>> 56a35865
     Game.add(monster);
   }
 
