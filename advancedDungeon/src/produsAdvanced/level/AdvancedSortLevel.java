--- conflicted
+++ resolved
@@ -151,18 +151,8 @@
     customPoints()
         .forEach(
             coordinate -> {
-<<<<<<< HEAD
               Entity mob =
-                  DungeonMonster.randomMonster().builder().build(coordinate.toCenteredPoint());
-=======
-              Entity mob = null;
-              try {
-                mob = MonsterFactory.randomMonster();
-              } catch (IOException e) {
-                throw new RuntimeException(e);
-              }
-              mob.fetch(PositionComponent.class).get().position(coordinate.toPoint());
->>>>>>> 56a35865
+                  DungeonMonster.randomMonster().builder().build(coordinate.toPoint());
               mob.remove(AIComponent.class);
               mobs.add(new Monster(mob));
               mob.fetch(HealthComponent.class).orElseThrow().maximalHealthpoints(10);
