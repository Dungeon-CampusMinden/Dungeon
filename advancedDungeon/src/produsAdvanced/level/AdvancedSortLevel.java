--- conflicted
+++ resolved
@@ -271,17 +271,12 @@
 
               // Danach: Hinweise weiterblättern, den ersten Hinweis überspringen
               if (currentIndex.get() < messages.size() - 1) {
-<<<<<<< HEAD
                 int nextIndex = currentIndex.incrementAndGet();
                 if (hasUsedLeverOnce && nextIndex == 0) {
                   nextIndex = currentIndex.incrementAndGet();
                 }
                 final int idx = nextIndex;
-                Game.entityStream(Set.of(SignComponent.class))
-=======
-                currentIndex.incrementAndGet();
                 Game.levelEntities(Set.of(SignComponent.class))
->>>>>>> b18c70b2
                     .filter(signEntity -> signEntity.equals(entity))
                     .findFirst()
                     .ifPresent(
