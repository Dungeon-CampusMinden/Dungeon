--- conflicted
+++ resolved
@@ -292,15 +292,11 @@
    * @param other the entity entering the portal
    * @param dir the direction of collision
    */
-<<<<<<< HEAD
-  private static void onGreenCollideEnter(Entity portal, Entity other, Direction dir) {
-=======
   public static void onGreenCollideEnter(Entity portal, Entity other, Direction dir) {
     if (other.fetch(PortalIgnoreComponent.class).isPresent()) {
       return;
     }
 
->>>>>>> 01f2a664
     PositionComponent otherPositionComponent = other.fetch(PositionComponent.class).get();
     PositionComponent portalPositionComponent = portal.fetch(PositionComponent.class).get();
 
@@ -354,15 +350,11 @@
    * @param other the entity entering the portal
    * @param dir the direction of collision
    */
-<<<<<<< HEAD
-  private static void onBlueCollideEnter(Entity portal, Entity other, Direction dir) {
-=======
   public static void onBlueCollideEnter(Entity portal, Entity other, Direction dir) {
     if (other.fetch(PortalIgnoreComponent.class).isPresent()) {
       return;
     }
 
->>>>>>> 01f2a664
     PositionComponent otherPositionComponent = other.fetch(PositionComponent.class).get();
     PositionComponent portalPositionComponent = portal.fetch(PositionComponent.class).get();
 
