--- conflicted
+++ resolved
@@ -2,14 +2,6 @@
 
 import contrib.components.AIComponent;
 import contrib.components.CollideComponent;
-<<<<<<< HEAD
-import core.Entity;
-import core.components.DrawComponent;
-import core.components.PositionComponent;
-import core.components.VelocityComponent;
-import dslToGame.AnimationBuilder;
-import dslToGame.QuestConfig;
-=======
 
 import core.Entity;
 import core.components.PositionComponent;
@@ -25,7 +17,6 @@
 import semanticanalysis.types.IType;
 import semanticanalysis.types.TypeBuilder;
 
->>>>>>> 3174185b
 import java.util.ArrayList;
 import java.util.Arrays;
 import java.util.HashMap;
@@ -172,15 +163,11 @@
         var entityComponentType = typeBuilder.createTypeFromClass(Scope.NULL, Entity.class);
         var positionComponentType =
                 typeBuilder.createTypeFromClass(Scope.NULL, PositionComponent.class);
-<<<<<<< HEAD
-        var animationComponentType =
-                typeBuilder.createTypeFromClass(Scope.NULL, DrawComponent.class);
-=======
+
         /* The DrawComponent was fundamentally refactort and the DSL is not yet updated.
          * see https://github.com/Programmiermethoden/Dungeon/pull/687 for more information*/
         // var animationComponentType =
         //      typeBuilder.createTypeFromClass(Scope.NULL, DrawComponent.class);
->>>>>>> 3174185b
         var velocityComponentType =
                 typeBuilder.createTypeFromClass(Scope.NULL, VelocityComponent.class);
         var aiComponentType = typeBuilder.createTypeFromClass(Scope.NULL, AIComponent.class);
