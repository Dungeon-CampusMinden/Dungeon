package interpreter;

import antlr.main.DungeonDSLLexer;
import antlr.main.DungeonDSLParser;

import interpreter.dot.Interpreter;

import org.antlr.v4.runtime.CharStreams;
import org.antlr.v4.runtime.CommonTokenStream;
// importing all required classes from parser.AST will be to verbose
// CHECKSTYLE:OFF: AvoidStarImport

import parser.DungeonASTConverter;
import parser.ast.*;
// CHECKSTYLE:ON: AvoidStarImport

import runtime.*;
// importing all required classes from symbolTable will be to verbose
// CHECKSTYLE:OFF: AvoidStarImport

import semanticanalysis.*;
// CHECKSTYLE:ON: AvoidStarImport
import semanticanalysis.types.*;

import java.util.*;

// TODO: specify EXACT semantics of value copying and setting

// we need to provide visitor methods for many node classes, so the method count and the class data
// abstraction coupling
// will be high naturally
@SuppressWarnings({"methodcount", "classdataabstractioncoupling"})
public class DSLInterpreter implements AstVisitor<Object> {
    private RuntimeEnvironment environment;
    private final ArrayDeque<IMemorySpace> memoryStack;
    private final IMemorySpace globalSpace;

    private SymbolTable symbolTable() {
        return environment.getSymbolTable();
    }

    public IMemorySpace getCurrentMemorySpace() {
        return this.memoryStack.peek();
    }

    private final ArrayDeque<Node> statementStack;

    private static final String RETURN_VALUE_NAME = "$return_value$";

    // TODO: add entry-point for game-object traversal

    /** Constructor. */
    public DSLInterpreter() {
        memoryStack = new ArrayDeque<>();
        globalSpace = new MemorySpace();
        statementStack = new ArrayDeque<>();
        memoryStack.push(globalSpace);
    }

    /**
     * @return the runtime environment of the DSLInterpreter
     */
    public RuntimeEnvironment getRuntimeEnvironment() {
        return this.environment;
    }

    /**
     * @return the global memory space of the DSLInterpreter
     */
    public IMemorySpace getGlobalMemorySpace() {
        return this.globalSpace;
    }

    /**
     * Iterates over all types in the passed IEnvironment and creates a {@link Prototype} for any
     * game object definition, which was defined by the user
     *
     * @param environment the environment to check for game object definitions
     */
    public void createGameObjectPrototypes(IEvironment environment) {
        // iterate over all types
        for (var type : environment.getTypes()) {
            if (type.getTypeKind().equals(IType.Kind.Aggregate)) {
                // if the type has a creation node, it is user defined, and we need to
                // create a prototype for it
                var creationAstNode = symbolTable().getCreationAstNode((Symbol) type);
                if (creationAstNode.type.equals(Node.Type.PrototypeDefinition)) {
                    var prototype = new Prototype((AggregateType) type);

                    var gameObjDefNode = (PrototypeDefinitionNode) creationAstNode;
                    for (var node : gameObjDefNode.getComponentDefinitionNodes()) {
                        // add new component prototype to the enclosing game object prototype
                        AggregateValueDefinitionNode compDefNode =
                                (AggregateValueDefinitionNode) node;
                        var componentPrototype = createComponentPrototype(compDefNode);
                        prototype.addDefaultValue(compDefNode.getIdName(), componentPrototype);
                    }
                    this.environment.addPrototype(prototype);
                }
            }
        }
    }

    private Prototype createComponentPrototype(AggregateValueDefinitionNode node) {
        var componentSymbol = this.symbolTable().getSymbolsForAstNode(node).get(0);
        assert componentSymbol.getDataType() instanceof AggregateType;

        // the Prototype for a component does only live inside the
        // datatype definition, because it is part of the definition
        // evaluate rhs and store the value in the member of
        // the prototype
        AggregateType prototypesType = (AggregateType) componentSymbol.getDataType();
        Prototype componentPrototype = new Prototype(prototypesType);
        for (var propDef : node.getPropertyDefinitionNodes()) {
            var propertyDefNode = (PropertyDefNode) propDef;
            var rhsValue = (Value) propertyDefNode.getStmtNode().accept(this);

            // get type of lhs (the assignee)
            var propName = propertyDefNode.getIdName();
            var propertiesType = prototypesType.resolve(propName).getDataType();

            // clone value
            Value value = (Value) rhsValue.clone();

            // promote value to property's datatype
            // TODO: typechecking must be performed before this
            value.setDataType((IType) propertiesType);

            // indicate, that the value is "dirty", which means it was set
            // explicitly and needs to be set in the java object corresponding
            // to the component
            value.setDirty();

            var valueName = propertyDefNode.getIdName();
            componentPrototype.addDefaultValue(valueName, value);
        }
        return componentPrototype;
    }

    /**
     * Binds all function definitions, object definitions and data types in a global memory space.
     *
     * @param environment The environment to bind the functions, objects and data types from.
     */
    public void initializeRuntime(IEvironment environment) {
        this.environment = new RuntimeEnvironment(environment);

        // bind all function definition and object definition symbols to objects
        // in global memorySpace
        for (var symbol : symbolTable().getGlobalScope().getSymbols()) {
            bindFromSymbol(symbol, memoryStack.peek());
        }
    }

    private boolean bindFromSymbol(Symbol symbol, IMemorySpace ms) {
        if (symbol instanceof ICallable) {
            var value = new FuncCallValue(symbol.getDataType(), symbol.getIdx());
            ms.bindValue(symbol.getName(), value);
            return true;
        }
        if (!(symbol instanceof IType)) {
            var value = createDefaultValue(symbol.getDataType());
            ms.bindValue(symbol.getName(), value);
            return true;
        }
        return false;
    }

    /**
     * Creates a DSL level instantiation of a type, which means, that all fields of an aggregate
     * type are set to their default value.
     *
     * @param type
     * @return
     */
    private Value createDefaultValue(IType type) {
        if (type == null) {
            System.out.println("Tried to create default value for null type");
            return Value.NONE;
        }
        if (type.getTypeKind().equals(IType.Kind.Basic)) {
            Object internalValue = Value.getDefaultValue(type);
            return new Value(type, internalValue);
        } else {
            AggregateValue value = new AggregateValue(type, getCurrentMemorySpace());

            this.memoryStack.push(value.getMemorySpace());
            for (var member : ((AggregateType) type).getSymbols()) {
                bindFromSymbol(member, memoryStack.peek());
            }
            this.memoryStack.pop();

            return value;
        }
    }

    /**
     * Parse the config script and return the questConfig object, which serves as an entry point for
     * further evaluation and interpretation.
     *
     * @param configScript The script (in the DungeonDSL) to parse
     * @return The first questConfig object found in the configScript
     */
    public Object getQuestConfig(String configScript) {
        var stream = CharStreams.fromString(configScript);
        var lexer = new DungeonDSLLexer(stream);

        var tokenStream = new CommonTokenStream(lexer);
        var parser = new DungeonDSLParser(tokenStream);
        var programParseTree = parser.program();

        DungeonASTConverter astConverter = new DungeonASTConverter();
        var programAST = astConverter.walk(programParseTree);

        SemanticAnalyzer symTableParser = new SemanticAnalyzer();
        var environment = new GameEnvironment();
        symTableParser.setup(environment);
        var result = symTableParser.walk(programAST);

        initializeRuntime(environment);

        var questConfig = generateQuestConfig(programAST);
        return questConfig;
    }

    /**
     * @param programAST The AST of the DSL program to generate a quest config object from
     * @return the object, which represents the quest config of the passed DSL program. The type of
     *     this object depends on the Class, which is set up as the 'quest_config' type in the
     *     {@link IEvironment} used by the DSLInterpreter (set by {@link
     *     #initializeRuntime(IEvironment)})
     */
    public Object generateQuestConfig(Node programAST) {
        createGameObjectPrototypes(this.environment);

        // find quest_config definition
        for (var node : programAST.getChildren()) {
            if (node.type == Node.Type.ObjectDefinition) {
                var objDefNode = (ObjectDefNode) node;
                if (objDefNode.getTypeSpecifierName().equals("quest_config")) {
                    return objDefNode.accept(this);
                }
                break;
            }
        }
        return null;
    }

    protected Value instantiateDSLValue(AggregateType type) {
        AggregateValue instance = new AggregateValue(type, getCurrentMemorySpace());

        IMemorySpace memorySpace = instance.getMemorySpace();
        this.memoryStack.push(memorySpace);
        for (var member : type.getSymbols()) {
            // check, if type defines default for member
            var defaultValue = createDefaultValue(member.getDataType());
            memorySpace.bindValue(member.getName(), defaultValue);
        }
        this.memoryStack.pop();

        return instance;
    }

    /**
     * Instantiate a dsl prototype (which is an aggregate type with defaults) as a new Value
     *
     * @param prototype the {@link Prototype} to instantiate
     * @return A new {@link Value} created from the {@link Prototype}
     */
    public Value instantiateDSLValue(Prototype prototype) {
        // create memory space to store the values in
        AggregateValue instance = new AggregateValue(prototype, getCurrentMemorySpace());

        // TODO: how to handle function calls here?
        //  we should evaluate functions as soon as possible, and only allow
        //  functions as objects to be passed to members, which actually expect a
        //  callback function
        IMemorySpace memorySpace = instance.getMemorySpace();
        this.memoryStack.push(memorySpace);
        var internalType = (AggregateType) prototype.getInternalType();
        for (var member : internalType.getSymbols()) {
            // check, if type defines default for member
            var defaultValue = prototype.getDefaultValue(member.getName());
            if (defaultValue instanceof Prototype) {
                defaultValue = instantiateDSLValue((Prototype) defaultValue);
            } else if (!defaultValue.equals(Value.NONE)) {
                // copy value (this is a copy of the DSL-Value, not the internal Object of the
                // value)
                defaultValue = (Value) defaultValue.clone();
            } else {
                // no default value, generate default ourselves
                defaultValue = createDefaultValue(member.getDataType());
            }
            memorySpace.bindValue(member.getName(), defaultValue);
        }
        this.memoryStack.pop();

        return instance;
    }

    private AggregateType getOriginalTypeOfPrototype(Prototype type) {
        IType returnType = type;
        while (returnType instanceof Prototype) {
            returnType = ((Prototype) returnType).getInternalType();
        }
        return (AggregateType) returnType;
    }

    static boolean isBooleanTrue(Value value) {
        var valuesType = value.getDataType();
        var typeKind = valuesType.getTypeKind();
        if (!typeKind.equals(IType.Kind.Basic) && !value.equals(Value.NONE)) {
            return true;
        } else if (value.equals(Value.NONE)) {
            return false;
        } else {
            // basically check if zero
            return ((BuiltInType) valuesType).asBooleanFunction.run(value);
        }
    }

    // this is the evaluation side of things
    //
    // TODO: implicitly creating an entity from an entity_type does not
    //  seem such a good idea, because it entails so much hidden logic
    //  ...rather do it explicitly somehow
    @Override
    public Object visit(PrototypeDefinitionNode node) {
        return this.environment.lookupPrototype(node.getIdName());
    }

    public Object instantiateRuntimeValue(AggregateValue dslValue, AggregateType asType) {
        // instantiate entity_type
        TypeInstantiator typeInstantiator = new TypeInstantiator();
        var entityObject = typeInstantiator.instantiate(asType, dslValue.getMemorySpace());

        // TODO: substitute the whole DSLContextMember-stuff with Builder-Methods, which would
        // enable
        //  creation of components with different parameters -> requires the ability to
        //  store multiple builder-methods for one type, distinguished by their
        //  signature
        var annot = asType.getOriginType().getAnnotation(DSLContextPush.class);
        if (annot != null) {
            String contextName =
                    annot.name().equals("") ? asType.getOriginType().getName() : annot.name();
            typeInstantiator.pushContextMember(contextName, entityObject);
        }

        // an entity-object itself has no members, so add the components as "artificial members"
        // to the aggregate dsl value of the entity
        for (var memberEntry : dslValue.getValueSet()) {
            Value memberValue = memberEntry.getValue();
            if (memberValue instanceof AggregateValue) {
                // TODO: this is needed, because Prototype does not extend AggregateType currently,
                //  which should be fixed
                AggregateType membersOriginalType =
                        getOriginalTypeOfPrototype((Prototype) memberValue.getDataType());

                // instantiate object as a new java Object
                typeInstantiator.instantiate(
                        membersOriginalType, ((AggregateValue) memberValue).getMemorySpace());
            }
        }
        return entityObject;
    }

    @Override
    public Object visit(ObjectDefNode node) {
        // resolve name of object in memory space
        IMemorySpace ms;
        var objectsValue = getCurrentMemorySpace().resolve(node.getIdName());
        if (objectsValue instanceof AggregateValue) {
            ms = ((AggregateValue) objectsValue).getMemorySpace();
        } else {
            throw new RuntimeException("Defined object is not an aggregate Value");
        }
        memoryStack.push(ms);

        // accept every propertyDefinition
        for (var propDefNode : node.getPropertyDefinitions()) {
            propDefNode.accept(this);
        }

        // convert from memorySpace to concrete object
        ms = memoryStack.pop();
        var objectSymbol = this.symbolTable().getSymbolsForAstNode(node).get(0);
        return createObjectFromMemorySpace(ms, objectSymbol.getDataType());
    }

    private Object createObjectFromMemorySpace(IMemorySpace ms, IType type) {
        if (type.getName().equals("quest_config")) {
            TypeInstantiator ti = new TypeInstantiator();
            return ti.instantiate((AggregateType) type, ms);
        }
        return null;
    }

    @Override
    public Object visit(AggregateValueDefinitionNode node) {
        // create instance of dsl data type
        var type = this.symbolTable().getGlobalScope().resolve(node.getIdName());
        assert type instanceof AggregateType;

        var value = (AggregateValue) instantiateDSLValue((AggregateType) type);

        // interpret the property definitions
        this.memoryStack.push(value.getMemorySpace());
        for (var member : node.getPropertyDefinitionNodes()) {
            member.accept(this);
        }
        this.memoryStack.pop();

        return value;
    }

    @Override
    public Object visit(PropertyDefNode node) {
        var value = (Value) node.getStmtNode().accept(this);
        var propertyName = node.getIdName();
        boolean setValue = setValue(propertyName, value);
        if (!setValue) {
            // TODO: handle, errormsg
        }
        return null;
    }

    @Override
    public Object visit(NumNode node) {
        return new Value(BuiltInType.intType, node.getValue() /*, -1*/);
    }

    @Override
    public Object visit(DecNumNode node) {
        return new Value(BuiltInType.floatType, node.getValue());
    }

    @Override
    public Object visit(StringNode node) {
        return new Value(BuiltInType.stringType, node.getValue());
    }

    // this is used for resolving object references
    @Override
    public Object visit(IdNode node) {
        var symbol = this.symbolTable().getSymbolsForAstNode(node).get(0);
        var creationASTNode = this.symbolTable().getCreationAstNode(symbol);

        return creationASTNode.accept(this);
    }

    @Override
    public Object visit(DotDefNode node) {
        Interpreter dotInterpreter = new Interpreter();
        var graph = dotInterpreter.getGraph(node);
        return new Value(BuiltInType.graphType, graph);
    }

    // TODO: this should probably check for type compatibility
    private boolean setValue(String name, Object value) {
        var ms = memoryStack.peek();
        var valueInMemorySpace = ms.resolve(name);
        if (valueInMemorySpace == Value.NONE) {
            return false;
        }
        // if the lhs is a pod, set the internal value, otherwise, set the MemorySpace of the
        // returned value
        if (valueInMemorySpace instanceof AggregateValue) {
            AggregateValue valueToSet = (AggregateValue) value;
            ((AggregateValue) valueInMemorySpace).setMemorySpace(valueToSet.getMemorySpace());
            valueInMemorySpace.setInternalValue(valueToSet.getInternalValue());
        } else {
            valueInMemorySpace.setInternalValue(((Value) value).getInternalValue());
        }
        return true;
    }

    /**
     * This handles parameter evaluation and binding and setting up the statement stack for
     * execution of the function's statements
     *
     * @param symbol The symbol corresponding to the function to call
     * @param parameterNodes The ASTNodes of the parameters of the function call
     * @return The return value of the function call
     */
    public Object executeUserDefinedFunction(FunctionSymbol symbol, List<Node> parameterNodes) {
        // push new memorySpace and parameters on spaceStack
        var functionMemSpace = new MemorySpace(memoryStack.peek());
        this.memoryStack.push(functionMemSpace);

        // bind all parameter-symbols as values in the function's memory space and set their values
        var parameterSymbols = symbol.getSymbols();
        for (int i = 0; i < parameterNodes.size(); i++) {
            var parameterSymbol = parameterSymbols.get(i);
            bindFromSymbol(parameterSymbol, memoryStack.peek());

            var paramValueNode = parameterNodes.get(i);
            var paramValue = paramValueNode.accept(this);

            setValue(parameterSymbol.getName(), paramValue);
        }

        // create and bind the return value
        var functionType = (FunctionType) symbol.getDataType();
        if (functionType.getReturnType() != BuiltInType.noType) {
            var returnValue = createDefaultValue(functionType.getReturnType());
            memoryStack.peek().bindValue(RETURN_VALUE_NAME, returnValue);
        }

        // add return mark
        statementStack.addFirst(new Node(Node.Type.ReturnMark));

        // put statement block on statement stack
        var funcRootNode = symbol.getAstRootNode();
        var stmtBlock = (StmtBlockNode) funcRootNode.getStmtBlock();
        if (stmtBlock != Node.NONE) {
            statementStack.addFirst(stmtBlock);
        }

        while (statementStack.peek() != null
                && statementStack.peek().type != Node.Type.ReturnMark) {
            var stmt = statementStack.pop();
            stmt.accept(this);
        }

        // pop the return mark
        assert Objects.requireNonNull(statementStack.peek()).type == Node.Type.ReturnMark;
        statementStack.pop();

        memoryStack.pop();
        if (functionType.getReturnType() != BuiltInType.noType) {
            return functionMemSpace.resolve(RETURN_VALUE_NAME);
        }
        return Value.NONE;
    }

    @Override
    public Object visit(StmtBlockNode node) {
        ArrayList<Node> statements = node.getStmts();

        // push statements in reverse order onto the statement stack
        // (as execution is done by popping the topmost statement from the stack)
        var iter = statements.listIterator(statements.size());
        while (iter.hasPrevious()) {
            Node stmt = iter.previous();
            statementStack.addFirst(stmt);
        }
        return null;
    }

    @Override
    public Object visit(FuncCallNode node) {
        // resolve function name in global memory-space
        var funcName = node.getIdName();
        var funcValue = this.globalSpace.resolve(funcName);
        assert funcValue instanceof FuncCallValue;

        // get the function symbol by symbolIdx from funcValue
        int functionSymbolIndex = ((FuncCallValue) funcValue).getFunctionSymbolIdx();
        var funcSymbol = this.symbolTable().getSymbolByIdx(functionSymbolIndex);
        assert funcSymbol instanceof ICallable;
        var funcCallable = (ICallable) funcSymbol;

        // execute the function call
        var returnValue = funcCallable.call(this, node.getParameters());
        if (returnValue == null) {
            return Value.NONE;
        }

        if (!(returnValue instanceof Value)) {
            // package it into value
            var valueClass = returnValue.getClass();
            // try to resolve the objects type as primitive built in type
            var dslType = TypeBuilder.getDSLTypeForClass(valueClass);
            if (dslType == null) {
                // lookup the objects type in the java to dsl type map (created during type
                // building)
                dslType = this.environment.javaTypeToDSLTypeMap().get(valueClass);
                if (dslType == null) {
                    throw new RuntimeException(
                            "No DSL Type representation for java type '" + valueClass + "'");
                }
            }
            returnValue = new Value(dslType, returnValue);
        }
        return returnValue;
    }

    @Override
    public Object visit(ReturnStmtNode node) {
        Value value = (Value) node.getInnerStmtNode().accept(this);

<<<<<<< HEAD
        if (value != Value.NONE) {
            // walk the memorystack, find the first return value
            // and set it according to the evaluated value
            for (var ms : this.memoryStack) {
                Value returnValue = ms.resolve(RETURN_VALUE_NAME);
                if (returnValue != Value.NONE) {
                    returnValue.setInternalValue(value.getInternalObject());
                    break;
                }
=======
        // walk the memorystack, find the first return value
        // and set it according to the evaluated value
        for (var ms : this.memoryStack) {
            Value returnValue = ms.resolve(RETURN_VALUE_NAME);
            if (returnValue != Value.NONE) {
                returnValue.setInternalValue(value.getInternalValue());
                break;
>>>>>>> f5a739d6
            }
        }

        // unroll the statement stack until we find a return mark
        while (statementStack.peek() != null
                && statementStack.peek().type != Node.Type.ReturnMark) {
            statementStack.pop();
        }

        return null;
    }

    @Override
    public Object visit(ConditionalStmtNodeIf node) {
        Value conditionValue = (Value) node.getCondition().accept(this);
        if (isBooleanTrue(conditionValue)) {
            statementStack.addFirst(node.getIfStmt());
        }

        return null;
    }

    @Override
    public Object visit(ConditionalStmtNodeIfElse node) {
        Value conditionValue = (Value) node.getCondition().accept(this);
        if (isBooleanTrue(conditionValue)) {
            statementStack.addFirst(node.getIfStmt());
        } else {
            statementStack.addFirst(node.getElseStmt());
        }

        return null;
    }

    @Override
    public Object visit(BoolNode node) {
        return new Value(BuiltInType.boolType, node.getValue());
    }
}<|MERGE_RESOLUTION|>--- conflicted
+++ resolved
@@ -589,7 +589,6 @@
     public Object visit(ReturnStmtNode node) {
         Value value = (Value) node.getInnerStmtNode().accept(this);
 
-<<<<<<< HEAD
         if (value != Value.NONE) {
             // walk the memorystack, find the first return value
             // and set it according to the evaluated value
@@ -599,15 +598,6 @@
                     returnValue.setInternalValue(value.getInternalObject());
                     break;
                 }
-=======
-        // walk the memorystack, find the first return value
-        // and set it according to the evaluated value
-        for (var ms : this.memoryStack) {
-            Value returnValue = ms.resolve(RETURN_VALUE_NAME);
-            if (returnValue != Value.NONE) {
-                returnValue.setInternalValue(value.getInternalValue());
-                break;
->>>>>>> f5a739d6
             }
         }
 
