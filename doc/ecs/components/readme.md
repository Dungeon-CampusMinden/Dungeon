--- conflicted
+++ resolved
@@ -6,17 +6,10 @@
 |------------------------------------------------|-----------------------------------------------------------------------------------------|--------------------------------------|
 | [`PositionComponent`](position_component.md)   | Speichert die aktuelle Position im Dungeon                                              |                                      |
 | [`VelocityComponent`](velocity_component.md)   | Speichert die Beschleunigung und die aktuelle Beschleunigung                            |                                      |
-<<<<<<< HEAD
-| [`AnimationComponent`](animation_component.md) | Speichert die Idle-Animationen und die aktuelle Animation (auch aus anderen Components) |                                      |
-| [`AIComponent`](ai_component.md)               | Lässt eine Entität von der KI steuern                                                   | Verwendet 3-mal das Strategy-Pattern |
-| [`HitboxComponent`](hitbox_component.md)       | Speichert die Hitbox und das Verhalten bei einer Kollision                              |                                      |
-| [`PlayableComponent`](playable_component.md)   | Markiert eine Entität als die Spieler-Entität                                           | Ist nur für den Helden gedacht       |
-=======
 | [`AnimationComponent`](draw_component.md) | Speichert die Idle-Animationen und die aktuelle Animation (auch aus anderen Components) |                                      |
 | [`AIComponent`](ai_component.md)               | Lässt eine Entität von der KI steuern                                                   | Verwendet 3-mal das Strategy-Pattern |
 | [`HitboxComponent`](collision_component.md)       | Speichert die Hitbox und das Verhalten bei einer Kollision                              |                                      |
 | [`PlayerComponent`](player_component.md)       | Markiert eine Entität als die Spieler-Entität                                           | Ist nur für den Helden gedacht       |
->>>>>>> 3174185b
 | [`SkillComponent`](skill_component.md)         | Speichert die Skills einer Entität                                                      | Aktuell noch in Entwicklung          |
 | [`HealthComponent`](health_component.md)       | Verwaltet die Lebenspunkte von Entitäten im Dungeon                                     |                                      |
 | [`XPComponent`](xp_component.md)               | Verwalten von Erfahrungspunkten einer Entität                                           |                                      |
