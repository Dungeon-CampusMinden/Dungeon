--- conflicted
+++ resolved
@@ -14,11 +14,7 @@
 
 ## Aufbau
 
-<<<<<<< HEAD
-![UML Diagram](img/aiComponent.png)
-=======
 ![UML Diagram](img/ai_component.png)
->>>>>>> 3174185b
 
 ## Wie nutzt man es
 
