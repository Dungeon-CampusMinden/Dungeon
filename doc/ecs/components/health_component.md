---
title: "Health Component"
---

## Wofür

Das `HealthComponent` gibt einer Entität die Möglichkeiten Lebenspunkte zu haben, Schaden zu nehmen und zu sterben.
Zusätzlich gibt es die Möglichkeit eine Sterbeanimation hinzuzufügen, die abgespielt wird, sollte die Entität sterben.
Auch lässt sich via `IOnDeathFunction` bestimmen, was passiert, wenn die Entität stirbt.

## Aufbau

### UML

<<<<<<< HEAD
![UML Diagram](img/healthComponent.png)
=======
![UML Diagram](img/health_component.png)
>>>>>>> 3174185b

## Wie nutzt man es

### Erzeugen - Möglichkeit 1

Erzeugen eines neuen `HealthComponent` Objektes mithilfe des einfachen Konstruktors `HealthComponent(entity: Entity)`.
Dieser setzt Standardwerte für die `onDeaht`-Function und die zwei Animationen `dieAnimation` udn `getHitAnimation`.

### Erzeugen - Möglichkeit 2

Erzeugen eines neuen `HealthComponent` Objektes mithilfe des expliziteren
Konstruktors `HealthComponent(entity: Entity, maxHitPoints: int, onDeath: IOnDeathFunction, getHitAnimation: Animation, dieAnimation: Animation)`.

| Parametername   | Typ              | Beschreibung                                                       |
|-----------------|------------------|--------------------------------------------------------------------|
| entity          | Entity           | Die Entity, der das HealthComponent hinzugefügt wird               |
| maxHitPoints    | int              | Die maximalen Lebenspunkte der Entität                             |
| onDeath         | IOnDeathFunction | Die Funktion, die aufgerufen wird, wenn die Entität stirbt         |
| getHitAnimation | Animation        | Die Animation, die abgespielt wird, wenn die Entität Schaden nimmt |
| dieAnimation    | Animation        | Die Animation, die abgespielt wird, wenn die Entität stirbt        |

## Methoden

### receiveHit(damage: Damage): void

Füge der zugehörigen Entität Schaden hinzu.

#### Parameter

| Parametername | Typ     | Beschreibung                             |
|---------------|---------|------------------------------------------|
| damage        | Damage  | Der Schaden, der hinzugefügt werden soll |

### triggerOnDeath(): void

Löst die hinterlegte `onDeath`-Funktion aus.

### getDamage(dt: DamageType): int

Gibt den Schaden zurück, den die Entität im nächsten Tick von einem bestimmten `DamageType` erhält

#### Parameter

| Parametername | Typ         | Beschreibung                                              |
|---------------|-------------|-----------------------------------------------------------|
| dt            | DamageType  | Der Schadenstyp, dessen Schaden zurückgegeben werden soll |

### clearDamage(): void

Setzt den Schaden, den die Entität im nächsten Tick erhält, auf 0 zurück.

### setCurrentHealthpoints(amount: int): void

Setzt die aktuellen Lebenspunkte der Entität auf einen bestimmten Wert.

#### Parameter

| Parametername | Typ | Beschreibung                       |
|---------------|-----|------------------------------------|
| amount        | int | Der neue Wert für die Lebenspunkte |

### setMaximalHealthpoints(amount: int): void

Setzt die maximalen Lebenspunkte der Entität auf einen bestimmten Wert.

#### Parameter

| Parametername | Typ | Beschreibung                                  |
|---------------|-----|-----------------------------------------------|
| amount        | int | Der neue Wert für die maximalen Lebenspunkte  |

### setDieAnimation(dieAnimation: Animation): void

Setzt die Animation, die abgespielt wird, wenn die Entität stirbt.

#### Parameter

| Parametername | Typ       | Beschreibung                                   |
|---------------|-----------|------------------------------------------------|
| dieAnimation  | Animation | Die neue Animation, die abgespielt werden soll |

### setGetHitAnimation(getHitAnimation: Animation): void

Setzt die Animation, die abgespielt wird, wenn die Entität Schaden nimmt.

#### Parameter

| Parametername   | Typ       | Beschreibung                                   |
|-----------------|-----------|------------------------------------------------|
| getHitAnimation | Animation | Die neue Animation, die abgespielt werden soll |

### setOnDeath(onDeath: IOnDeathFunction): void

Setzt die Funktion, die aufgerufen wird, wenn die Entität stirbt.

#### Parameter

| Parametername | Typ              | Beschreibung                                   |
|---------------|------------------|------------------------------------------------|
| onDeath       | IOnDeathFunction | Die neue Funktion, die aufgerufen werden soll  |

### getCurrentHealthpoints(): int

Gibt die aktuellen Lebenspunkte der Entität zurück.

### getMaximalHealthpoints(): int

Gibt die maximalen Lebenspunkte der Entität zurück.

### getDieAnimation(): Animation

Gibt die Animation, die abgespielt wird, wenn die Entität stirbt, zurück.

### getGetHitAnimation(): Animation

Gibt die Animation, die abgespielt wird, wenn die Entität Schaden nimmt, zurück.

### getLastDamageCause(): Optional<Entity>

Gibt die Entität zurück, die den letzten Schaden verursacht hat.<|MERGE_RESOLUTION|>--- conflicted
+++ resolved
@@ -12,11 +12,7 @@
 
 ### UML
 
-<<<<<<< HEAD
-![UML Diagram](img/healthComponent.png)
-=======
 ![UML Diagram](img/health_component.png)
->>>>>>> 3174185b
 
 ## Wie nutzt man es
 
