---
title: "XP Component"
---

## Wofür
- Einer Entität die Möglichkeit geben XP zu sammeln und Level aufzusteigen.
- Zähl gesammelte XP Punkte und das aktuelle Level.

## Aufbau

<<<<<<< HEAD
![UML](img/xpComponent.png)
=======
![UML](img/xp_component.png)
>>>>>>> 3174185b

- XPSystem prüft, ob ein LevelUp stattfinden muss (`getXPToNextLevel()` gibt `<= 0` zurück) und führt dieses durch
- HealthSystem fügt XP hinzu, wenn ein gegner getötet/zerstört wird

## Wie nutzt man es
- Hinzufügen der Komponente `XPComponent` zu einer Entität durch Erzeugen eines neuen
XP-Component-Objekts, bei dem als Konstruktorparameter die Entität übergeben wird.
- `LEVEL_1_XP` & `FORMULA_SLOPE` sind zwei Parameter zum Anpassen Formel zur Berechnung der benötigten XP pro Level.
  - `LEVEL_1_XP` ist die XP, die für das Erreichen des ersten Levels benötigt wird. (Y-Achsenabschnitt)
  - `FORMULA_SLOPE` ist die Steigung der Funktion, daher wie stark die Anzahl an benötigten XP pro level steigt.
- Implementation einer Aktion bei LevelUp durch Strategy-Pattern via `ILevelUp` Interface
  - Methode `onLevelUp(long level)`, im Interface, wird vom XPSystem aufgerufen, wenn ein LevelUp stattfindet.
  - Interface-Implementation wird in XPComponent-Constructor übergeben

## Testabdeckung
- Es werden alle Methoden der Funktion getestet.<|MERGE_RESOLUTION|>--- conflicted
+++ resolved
@@ -8,11 +8,7 @@
 
 ## Aufbau
 
-<<<<<<< HEAD
-![UML](img/xpComponent.png)
-=======
 ![UML](img/xp_component.png)
->>>>>>> 3174185b
 
 - XPSystem prüft, ob ein LevelUp stattfinden muss (`getXPToNextLevel()` gibt `<= 0` zurück) und führt dieses durch
 - HealthSystem fügt XP hinzu, wenn ein gegner getötet/zerstört wird
