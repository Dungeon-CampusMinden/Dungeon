--- conflicted
+++ resolved
@@ -11,11 +11,7 @@
 
 ## Aufbau
 
-<<<<<<< HEAD
-![](img/inventoryComponent.png)
-=======
 ![](img/inventory_component.png)
->>>>>>> 3174185b
 
 Die Inventarkomponente benutzt kein System da keine Aktualisierungen zur Laufzeit existiert. Der Aufbau ist simple gehalten und ist aktuell ein Itemanzahl-Prinzip und nicht ein Gewicht bzw. Volumensystem. Das heißt es ist egal, wie groß ein Item ist oder wie schwer es ist. Der Spieler kann also z.b. 10 Schwerter mit sich Tragen oder 10 Zettel.
 
