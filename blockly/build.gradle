--- conflicted
+++ resolved
@@ -42,13 +42,13 @@
     classpath = sourceSets.main.runtimeClasspath
 }
 
-<<<<<<< HEAD
 tasks.register('runPathfinder', JavaExec) {
     mainClass = 'starter.PathfinderStarter'
-=======
+    classpath = sourceSets.main.runtimeClasspath
+}
+
 tasks.register('runPathFindingComparison', JavaExec) {
     mainClass = 'starter.ComparePathfindingStarter'
->>>>>>> 2a9cd929
     classpath = sourceSets.main.runtimeClasspath
 }
 
