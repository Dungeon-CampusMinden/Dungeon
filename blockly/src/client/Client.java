package client;

import com.sun.net.httpserver.HttpServer;
import components.AmmunitionComponent;
import contrib.crafting.Crafting;
import contrib.entities.HeroFactory;
import contrib.hud.DialogUtils;
import contrib.level.DevDungeonLoader;
import contrib.level.generator.GeneratorUtils;
import contrib.systems.*;
import contrib.utils.components.Debugger;
import core.Entity;
import core.Game;
import core.components.PlayerComponent;
import core.game.ECSManagment;
import core.systems.LevelSystem;
import core.systems.PlayerSystem;
import core.utils.Tuple;
import core.utils.components.path.SimpleIPath;
import entities.HeroTankControlledFactory;
import java.io.IOException;
import java.util.Set;
import java.util.logging.Level;
<<<<<<< HEAD

import level.ArrayLevel;
import level.MazeLevel;
import level.SortArrayLevel;
=======
import level.produs.*;
>>>>>>> c30c9d2f
import server.Server;
import systems.BlockSystem;
import systems.LevelEditorSystem;
import systems.TintTilesSystem;
import utils.CheckPatternPainter;

/**
 * This Class must be run to start the dungeon application. Otherwise, the blockly frontend won't
 * have any effect
 */
public class Client {
<<<<<<< HEAD
  private static final boolean KEYBOARD_DEACTIVATION = false;
=======

  private static final boolean DEBUG_MODE = false;
  private static final boolean KEYBOARD_DEACTIVATION = !DEBUG_MODE;
>>>>>>> c30c9d2f
  private static final boolean DRAW_CHECKER_PATTERN = true;

  private static HttpServer httpServer;

  /**
   * Setup and run the game. Also start the server that is listening to the requests from blockly
   * frontend.
   *
   * @param args
   * @throws IOException
   */
  public static void main(String[] args) throws IOException {
    Game.initBaseLogger(Level.WARNING);
    Debugger debugger = new Debugger();
    // start the game
    configGame();
    // Set up components and level
    onSetup();

    if (DEBUG_MODE) onFrame(debugger);

    onLevelLoad();

    // build and start game
    Game.run();

    httpServer.stop(0);
  }

  private static void onFrame(Debugger debugger) {
    Game.userOnFrame(debugger::execute);
  }

  private static void onSetup() {
    Game.userOnSetup(
        () -> {
<<<<<<< HEAD
=======
          // chapter 1
          DevDungeonLoader.addLevel(Tuple.of("level1", Chapter11Level.class));
          DevDungeonLoader.addLevel(Tuple.of("level2", Chapter12Level.class));
          DevDungeonLoader.addLevel(Tuple.of("level3", Chapter13Level.class));
          DevDungeonLoader.addLevel(Tuple.of("level4", Chapter14Level.class));
          DevDungeonLoader.addLevel(Tuple.of("level5", Chapter15Level.class));
          DevDungeonLoader.addLevel(Tuple.of("level6", Chapter16Level.class));
          DevDungeonLoader.addLevel(Tuple.of("level7", Chapter17Level.class));
          DevDungeonLoader.addLevel(Tuple.of("level8", Chapter18Level.class));
          DevDungeonLoader.addLevel(Tuple.of("level9", Chapter19Level.class));
          DevDungeonLoader.addLevel(Tuple.of("level10", Chapter110Level.class));
          DevDungeonLoader.addLevel(Tuple.of("level11", Chapter111Level.class));

          // chapter 2
          DevDungeonLoader.addLevel(Tuple.of("level12", Chapter21Level.class));
          DevDungeonLoader.addLevel(Tuple.of("level13", Chapter22Level.class));
          DevDungeonLoader.addLevel(Tuple.of("level14", Chapter23Level.class));
          DevDungeonLoader.addLevel(Tuple.of("level15", Chapter24Level.class));
          DevDungeonLoader.addLevel(Tuple.of("level16", Chapter25Level.class));

          // chapter 3
          DevDungeonLoader.addLevel(Tuple.of("level17", Chapter31Level.class));
          DevDungeonLoader.addLevel(Tuple.of("level18", Chapter32Level.class));
          DevDungeonLoader.addLevel(Tuple.of("level19", Chapter33Level.class));
          DevDungeonLoader.addLevel(Tuple.of("level20", Chapter34Level.class));
          DevDungeonLoader.addLevel(Tuple.of("level21", Chapter35Level.class));
          DevDungeonLoader.addLevel(Tuple.of("level22", Chapter36Level.class));
>>>>>>> c30c9d2f

          createSystems();


          LevelEditorSystem.active(true);

          DevDungeonLoader.addLevel(Tuple.of("advanced", ArrayLevel.class));

          HeroFactory.heroDeath(
              entity -> {
                restart();
              });

          createHero();
          Crafting.loadRecipes();

          startServer();

          Crafting.loadRecipes();

          if (KEYBOARD_DEACTIVATION) {
            Game.remove(PlayerSystem.class);
          }

          LevelSystem levelSystem = (LevelSystem) ECSManagment.systems().get(LevelSystem.class);
          levelSystem.onEndTile(DevDungeonLoader::loadNextLevel);
          DevDungeonLoader.afterAllLevels(Client::startRoomBasedLevel);
          DevDungeonLoader.loadLevel(0);
        });
  }

  private static void onLevelLoad() {
    Game.userOnLevelLoad(
        (firstLoad) -> {
          if (DRAW_CHECKER_PATTERN)
            CheckPatternPainter.paintCheckerPattern(Game.currentLevel().layout());
          Server.instance().interruptExecution = true;
          Game.hero()
              .flatMap(e -> e.fetch(AmmunitionComponent.class))
              .map(AmmunitionComponent::resetCurrentAmmunition);
        });
  }

  private static void startRoomBasedLevel() {
    GeneratorUtils.createRoomBasedLevel(10, 5, 1);
    DialogUtils.showTextPopup(
        "Du hast alle Level erfolgreich gelöst!\nDu bist jetzt im Sandbox Modus.", "Gewonnen");

    LevelSystem levelSystem = (LevelSystem) ECSManagment.systems().get(LevelSystem.class);
    levelSystem.onEndTile(Client::startRoomBasedLevel); // restart the level -> endless loop
  }

  private static void configGame() throws IOException {
    Game.loadConfig(
        new SimpleIPath("dungeon_config.json"),
        contrib.configuration.KeyboardConfig.class,
        core.configuration.KeyboardConfig.class);
    Game.frameRate(30);
    Game.disableAudio(true);
    Game.resizeable(true);
    Game.windowTitle("Blockly Dungeon");
  }

  private static void createSystems() {
    Game.add(new LevelEditorSystem());
    Game.add(new PlayerSystem());
    Game.add(new CollisionSystem());
    Game.add(new AISystem());
    Game.add(new HealthSystem());
    Game.add(new ProjectileSystem());
    Game.add(new HealthBarSystem());
    Game.add(new HudSystem());
    Game.add(new SpikeSystem());
    Game.add(new IdleSoundSystem());
    Game.add(new PathSystem());
    Game.add(new LevelTickSystem());
    Game.add(new LeverSystem());
    Game.add(new BlockSystem());
    Game.add(new FallingSystem());
    Game.add(new PitSystem());
    Game.add(new TintTilesSystem());
    Game.add(new EventScheduler());
    Game.add(new FogSystem());
  }

  private static void startServer() {
    try {
      httpServer = Server.instance().start();
    } catch (IOException e) {
      throw new RuntimeException();
    }
  }

  /**
   * Creates and adds a new hero entity to the game.
   *
   * <p>Any existing entities with a {@link PlayerComponent} will first be removed. The new hero is
   * generated using the {@link HeroTankControlledFactory} and is equipped with an {@link
   * AmmunitionComponent}.
   *
   * @throws RuntimeException if an {@link IOException} occurs during hero creation
   */
  public static void createHero() {
    Game.entityStream(Set.of(PlayerComponent.class)).forEach(e -> Game.remove(e));
    Entity hero;
    try {
      hero = HeroTankControlledFactory.newTankControlledHero();
      hero.add(new AmmunitionComponent());
    } catch (IOException e) {
      throw new RuntimeException(e);
    }
    Game.add(hero);
  }

  /**
   * Restarts the game by removing all entities, recreating the hero, and reloading the current
   * level.
   *
   * <p>This effectively resets the game state to its initial configuration.
   */
  public static void restart() {
    Game.removeAllEntities();
    createHero();
    DevDungeonLoader.reloadCurrentLevel();
  }
}<|MERGE_RESOLUTION|>--- conflicted
+++ resolved
@@ -21,17 +21,9 @@
 import java.io.IOException;
 import java.util.Set;
 import java.util.logging.Level;
-<<<<<<< HEAD
-
-import level.ArrayLevel;
-import level.MazeLevel;
-import level.SortArrayLevel;
-=======
 import level.produs.*;
->>>>>>> c30c9d2f
 import server.Server;
 import systems.BlockSystem;
-import systems.LevelEditorSystem;
 import systems.TintTilesSystem;
 import utils.CheckPatternPainter;
 
@@ -40,13 +32,9 @@
  * have any effect
  */
 public class Client {
-<<<<<<< HEAD
-  private static final boolean KEYBOARD_DEACTIVATION = false;
-=======
 
   private static final boolean DEBUG_MODE = false;
   private static final boolean KEYBOARD_DEACTIVATION = !DEBUG_MODE;
->>>>>>> c30c9d2f
   private static final boolean DRAW_CHECKER_PATTERN = true;
 
   private static HttpServer httpServer;
@@ -83,8 +71,6 @@
   private static void onSetup() {
     Game.userOnSetup(
         () -> {
-<<<<<<< HEAD
-=======
           // chapter 1
           DevDungeonLoader.addLevel(Tuple.of("level1", Chapter11Level.class));
           DevDungeonLoader.addLevel(Tuple.of("level2", Chapter12Level.class));
@@ -112,14 +98,8 @@
           DevDungeonLoader.addLevel(Tuple.of("level20", Chapter34Level.class));
           DevDungeonLoader.addLevel(Tuple.of("level21", Chapter35Level.class));
           DevDungeonLoader.addLevel(Tuple.of("level22", Chapter36Level.class));
->>>>>>> c30c9d2f
 
           createSystems();
-
-
-          LevelEditorSystem.active(true);
-
-          DevDungeonLoader.addLevel(Tuple.of("advanced", ArrayLevel.class));
 
           HeroFactory.heroDeath(
               entity -> {
@@ -177,8 +157,6 @@
   }
 
   private static void createSystems() {
-    Game.add(new LevelEditorSystem());
-    Game.add(new PlayerSystem());
     Game.add(new CollisionSystem());
     Game.add(new AISystem());
     Game.add(new HealthSystem());
