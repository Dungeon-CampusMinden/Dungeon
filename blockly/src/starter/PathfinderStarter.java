package starter;

import client.KeyboardConfig;
import contrib.entities.HeroFactory;
import contrib.level.DevDungeonLoader;
import contrib.systems.*;
import core.Entity;
import core.Game;
import core.components.CameraComponent;
import core.components.PlayerComponent;
import core.level.utils.Coordinate;
import core.systems.LevelSystem;
import core.utils.MissingHeroException;
import core.utils.Tuple;
import core.utils.components.MissingComponentException;
import core.utils.components.path.SimpleIPath;
import java.io.IOException;
import java.util.logging.Level;
import java.util.logging.Logger;
import level.AiMazeLevel;
import systems.MazeEditorSystem;
import systems.PathfindingSystem;
import utils.CheckPatternPainter;
import utils.pathfinding.BFSPathFinding;
import utils.pathfinding.DFSPathFinding;
import utils.pathfinding.PathfindingLogic;
import utils.pathfinding.SusPathFinding;

/** This class starts the dungeon Ai level to visualize the DFS and BFS. */
public class PathfinderStarter {
  private static final Logger LOGGER = Logger.getLogger(PathfinderStarter.class.getName());
  private static final boolean DRAW_CHECKER_PATTERN = true;
  private static Tuple<PathfindingLogic, PathfindingLogic> pathfindings = Tuple.of(null, null);

  /**
   * Setup and run the game. Also start the server that is listening to the requests from blockly
   * frontend.
   *
   * @param args
   * @throws IOException
   */
  public static void main(String[] args) throws IOException {
    Game.initBaseLogger(Level.WARNING);

    // start the game
    configGame();
    // Set up components and level
    onSetup();

    onLevelLoad();

    // build and start game
    Game.run();
  }

  private static void onSetup() {
    Game.userOnSetup(
        () -> {
          DevDungeonLoader.addLevel(Tuple.of("dfs", AiMazeLevel.class));
          createSystems();

          try {
            createHero();
          } catch (IOException e) {
            throw new RuntimeException(e);
          }
          Game.system(LevelSystem.class, ls -> ls.onEndTile(DevDungeonLoader::loadNextLevel));
          DevDungeonLoader.loadLevel(0);
        });
  }

  private static void onLevelLoad() {
    Game.userOnLevelLoad(
        (firstLoad) -> {
          if (DRAW_CHECKER_PATTERN)
            CheckPatternPainter.paintCheckerPattern(Game.currentLevel().layout());

<<<<<<< HEAD
          Coordinate startCoords = Game.currentLevel().startTile().coordinate();
          Coordinate endTileCoords = Game.currentLevel().endTile().coordinate();
          PlayerComponent pc =
              Game.hero()
                  .get()
                  .fetch(PlayerComponent.class)
                  .orElseThrow(
                      () ->
                          MissingComponentException.build(
                              Game.hero().get(), PlayerComponent.class));
          pc.registerCallback(
              KeyboardConfig.SELECT_DFS.value(),
              entity -> {
                if (pathfindings.a() == null && pathfindings.b() == null) {
                  pathfindings = Tuple.of(new DFSPathFinding(startCoords, endTileCoords), null);
                  switchToAlgorithm(pathfindings.a());
                }
              });
          pc.registerCallback(
              KeyboardConfig.SELECT_BFS.value(),
              entity -> {
                if (pathfindings.a() == null && pathfindings.b() == null) {
                  pathfindings = Tuple.of(new BFSPathFinding(startCoords, endTileCoords), null);
                  switchToAlgorithm(pathfindings.a());
                }
              });
          pc.registerCallback(
              KeyboardConfig.SELECT_SUS_ALGO.value(),
              entity -> {
                if (pathfindings.a() == null && pathfindings.b() == null) {
                  try {
                    pathfindings = Tuple.of(null, new SusPathFinding(startCoords, endTileCoords));
                    switchToAlgorithm(pathfindings.b());
                  } catch (UnsupportedOperationException e) {
                    LOGGER.info(e.getMessage());
                    pathfindings = Tuple.of(null, null);
                  }
                }
=======
          Game.system(
              PathfindingSystem.class,
              (pfs) -> {
                pfs.autoStep(true);
                pfs.updatePathfindingAlgorithm(
                    Tuple.of(
                        new DFSPathFinding(
                            Game.currentLevel().startTile().coordinate(),
                            Game.currentLevel().endTile().coordinate()),
                        Game.hero().orElseThrow(MissingHeroException::new)));
>>>>>>> 2a9cd929
              });
        });
  }

  private static void configGame() throws IOException {
    Game.loadConfig(
        new SimpleIPath("dungeon_config.json"),
        contrib.configuration.KeyboardConfig.class,
        core.configuration.KeyboardConfig.class);
    Game.frameRate(30);
    Game.disableAudio(true);
    Game.windowTitle("Blockly KI-Dungeon");
  }

  private static void createSystems() {
    Game.add(new MazeEditorSystem());
    Game.add(new PathSystem());
    Game.add(new LevelTickSystem());
    Game.add(new EventScheduler());
    Game.add(new PathfindingSystem());
  }

  /**
   * Creates and adds a new hero entity to the game.
   *
   * <p>The new hero is generated using the {@link HeroFactory} and the {@link CameraComponent} of
   * the hero is removed. And movement callbacks are removed.
   *
   * @throws RuntimeException if an {@link IOException} occurs during hero creation
   */
  public static void createHero() throws IOException {
    Entity hero;
    hero = HeroFactory.newHero();
    hero.remove(CameraComponent.class);
    Game.add(hero);

    hero.remove(PlayerComponent.class);
    hero.add(new PlayerComponent());
  }

  /**
   * Changes the pathfinding algorithm used in the game to the specified one.
   *
   * <p>This method updates the active pathfinding algorithm in the {@link PathfindingSystem} and
   * updates the game window title to reflect the newly selected algorithm.
   *
   * @param algorithm The new pathfinding algorithm to be used (e.g., DFS, BFS, SuS).
   */
  private static void switchToAlgorithm(PathfindingLogic algorithm) {
    Game.system(
        PathfindingSystem.class,
        pfs -> {
          pfs.autoStep(true);
          pfs.updatePathfindingAlgorithm(algorithm);
        });
    Game.updateWindowTitle("Blockly KI-Dungeon – " + algorithm.getClass().getSimpleName());
  }
}<|MERGE_RESOLUTION|>--- conflicted
+++ resolved
@@ -75,7 +75,6 @@
           if (DRAW_CHECKER_PATTERN)
             CheckPatternPainter.paintCheckerPattern(Game.currentLevel().layout());
 
-<<<<<<< HEAD
           Coordinate startCoords = Game.currentLevel().startTile().coordinate();
           Coordinate endTileCoords = Game.currentLevel().endTile().coordinate();
           PlayerComponent pc =
@@ -114,18 +113,6 @@
                     pathfindings = Tuple.of(null, null);
                   }
                 }
-=======
-          Game.system(
-              PathfindingSystem.class,
-              (pfs) -> {
-                pfs.autoStep(true);
-                pfs.updatePathfindingAlgorithm(
-                    Tuple.of(
-                        new DFSPathFinding(
-                            Game.currentLevel().startTile().coordinate(),
-                            Game.currentLevel().endTile().coordinate()),
-                        Game.hero().orElseThrow(MissingHeroException::new)));
->>>>>>> 2a9cd929
               });
         });
   }
