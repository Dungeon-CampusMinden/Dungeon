--- conflicted
+++ resolved
@@ -22,7 +22,7 @@
  * connections between doors and levers.
  */
 public class Level009 extends BlocklyLevel {
-
+  private static boolean showText = true;
   private LeverComponent switch1, switch2, switch3;
   private DoorTile door1, door2;
 
@@ -53,6 +53,7 @@
         "Variablen",
         "Bedingungen",
         "Sonstige");
+    addWebPopup(new ImagePopup("popups/level009/01_schaltplan.png"));
   }
 
   @Override
@@ -62,12 +63,11 @@
     LevelManagementUtils.playerViewDirection(Direction.DOWN);
     LevelManagementUtils.centerHero();
     LevelManagementUtils.zoomDefault();
-    showPopups();
-<<<<<<< HEAD
-    Game.add(MiscFactory.fireballScroll(getPoint(0)));
-    Game.add(MiscFactory.fireballScroll(getPoint(1)));
-=======
->>>>>>> 2cc7bd59
+
+    if (showText) {
+      showPopups();
+      showText = false;
+    }
 
     BlocklyMonster.Builder guardBuilder = BlocklyMonster.GUARD.builder().addToGame();
     guardBuilder.attackRange(5);
