package level.produs;

import contrib.hud.DialogUtils;
import core.Game;
import core.level.utils.Coordinate;
import core.level.utils.DesignLabel;
import core.level.utils.LevelElement;
import core.utils.Direction;
import entities.MiscFactory;
import entities.monster.BlocklyMonster;
import java.util.List;
import level.BlocklyLevel;
import level.LevelManagementUtils;

/** In this level, the fireball scrolls must be collected to defeat two of the three monsters. */
public class Level009 extends BlocklyLevel {
  private static boolean showText = true;

  /**
   * Call the parent constructor of a tile level with the given layout and design label. Set the
   * start tile of the hero to the given heroPos.
   *
   * @param layout 2D array containing the tile layout.
   * @param designLabel The design label for the level.
   * @param customPoints The custom points of the level.
   */
  public Level009(LevelElement[][] layout, DesignLabel designLabel, List<Coordinate> customPoints) {
    super(layout, designLabel, customPoints, "Level 9");
    this.blockBlocklyElement(
        // MOVEMENT
        "goToExit",
        // Richtungen
        // Schleifen
        "while_loop",
        // Inventar und Charakter
        "drop_item",
        "Items",
        // Kategorien
        "Abfragen",
        "Bedingung",
        "Wahrheitsausdruecke",
        "Variablen",
        "Bedingungen",
        "Sonstige");
  }

  @Override
  protected void onFirstTick() {
    LevelManagementUtils.fog(false);
    LevelManagementUtils.centerHero();
    LevelManagementUtils.cameraFocusHero();
    LevelManagementUtils.heroViewDirection(Direction.LEFT);
    LevelManagementUtils.zoomDefault();
    if (showText) {
      DialogUtils.showTextPopup(
          "Mit diesen Spruchrollen kannst du einen mächtigen Feuerball beschwören.",
          "Kapitel 1: Ausbruch");
      showText = false;
    }
    Game.add(MiscFactory.fireballScroll(customPoints().get(0).toPoint()));
    Game.add(MiscFactory.fireballScroll(customPoints().get(1).toPoint()));

<<<<<<< HEAD
    BlocklyMonster.Builder hedgehogBuilder =
        BlocklyMonster.HEDGEHOG.builder().attackRange(0).addToGame();
    hedgehogBuilder.build(customPoints().get(2).toCenteredPoint());
    hedgehogBuilder.build(customPoints().get(3).toCenteredPoint());
    hedgehogBuilder.build(customPoints().get(4).toCenteredPoint());
=======
    BlocklyMonster.BlocklyMonsterBuilder hedgehogBuilder = BlocklyMonster.HEDGEHOG.builder();
    hedgehogBuilder.range(0);
    hedgehogBuilder.addToGame();
    hedgehogBuilder.spawnPoint(customPoints().get(2).toPoint());
    hedgehogBuilder.build();
    hedgehogBuilder.spawnPoint(customPoints().get(3).toPoint());
    hedgehogBuilder.build();
    hedgehogBuilder.spawnPoint(customPoints().get(4).toPoint());
    hedgehogBuilder.build();
>>>>>>> 56a35865
  }

  @Override
  protected void onTick() {}
}<|MERGE_RESOLUTION|>--- conflicted
+++ resolved
@@ -60,23 +60,11 @@
     Game.add(MiscFactory.fireballScroll(customPoints().get(0).toPoint()));
     Game.add(MiscFactory.fireballScroll(customPoints().get(1).toPoint()));
 
-<<<<<<< HEAD
     BlocklyMonster.Builder hedgehogBuilder =
         BlocklyMonster.HEDGEHOG.builder().attackRange(0).addToGame();
-    hedgehogBuilder.build(customPoints().get(2).toCenteredPoint());
-    hedgehogBuilder.build(customPoints().get(3).toCenteredPoint());
-    hedgehogBuilder.build(customPoints().get(4).toCenteredPoint());
-=======
-    BlocklyMonster.BlocklyMonsterBuilder hedgehogBuilder = BlocklyMonster.HEDGEHOG.builder();
-    hedgehogBuilder.range(0);
-    hedgehogBuilder.addToGame();
-    hedgehogBuilder.spawnPoint(customPoints().get(2).toPoint());
-    hedgehogBuilder.build();
-    hedgehogBuilder.spawnPoint(customPoints().get(3).toPoint());
-    hedgehogBuilder.build();
-    hedgehogBuilder.spawnPoint(customPoints().get(4).toPoint());
-    hedgehogBuilder.build();
->>>>>>> 56a35865
+    hedgehogBuilder.build(customPoints().get(2).toPoint());
+    hedgehogBuilder.build(customPoints().get(3).toPoint());
+    hedgehogBuilder.build(customPoints().get(4).toPoint());
   }
 
   @Override
