--- conflicted
+++ resolved
@@ -87,7 +87,6 @@
     Game.add(MiscFactory.breadcrumb(new Coordinate(20, 12).toPoint()));
 
     // BOSS
-<<<<<<< HEAD
     Entity boss =
         BlocklyMonster.BLACK_KNIGHT
             .builder()
@@ -99,17 +98,6 @@
                     .orElseThrow()
                     .coordinate()
                     .translate(Direction.LEFT));
-=======
-    Coordinate c =
-        Game.randomTile(LevelElement.EXIT).orElseThrow().coordinate().translate(Direction.LEFT);
-
-    BlocklyMonster.BlocklyMonsterBuilder bossBuilder = BlocklyMonster.BLACK_KNIGHT.builder();
-    bossBuilder.range(0);
-    bossBuilder.addToGame();
-    bossBuilder.viewDirection(Direction.LEFT);
-    bossBuilder.spawnPoint(c.toPoint());
-    boss = bossBuilder.build();
->>>>>>> 56a35865
     bossPC =
         boss.fetch(PositionComponent.class)
             .orElseThrow(() -> MissingComponentException.build(boss, PositionComponent.class));
