--- conflicted
+++ resolved
@@ -78,33 +78,16 @@
     BlocklyMonster.Builder guardBuilder = BlocklyMonster.GUARD.builder().addToGame();
     guardBuilder.attackRange(6);
     guardBuilder.viewDirection(Direction.LEFT);
-<<<<<<< HEAD
-    guardBuilder.build(m1C.toCenteredPoint());
+    guardBuilder.build(m1C.toPoint());
     guardBuilder.attackRange(5);
     guardBuilder.viewDirection(Direction.RIGHT);
-    guardBuilder.build(m2C.toCenteredPoint());
+    guardBuilder.build(m2C.toPoint());
     guardBuilder.attackRange(5);
     guardBuilder.viewDirection(Direction.UP);
-    guardBuilder.build(m3C.toCenteredPoint());
+    guardBuilder.build(m3C.toPoint());
     guardBuilder.attackRange(5);
     guardBuilder.viewDirection(Direction.UP);
-    guardBuilder.build(m4C.toCenteredPoint());
-=======
-    guardBuilder.spawnPoint(m1C.toPoint());
-    guardBuilder.build();
-    guardBuilder.range(5);
-    guardBuilder.viewDirection(Direction.RIGHT);
-    guardBuilder.spawnPoint(m2C.toPoint());
-    guardBuilder.build();
-    guardBuilder.range(5);
-    guardBuilder.viewDirection(Direction.UP);
-    guardBuilder.spawnPoint(m3C.toPoint());
-    guardBuilder.build();
-    guardBuilder.range(5);
-    guardBuilder.viewDirection(Direction.UP);
-    guardBuilder.spawnPoint(m4C.toPoint());
-    guardBuilder.build();
->>>>>>> 56a35865
+    guardBuilder.build(m4C.toPoint());
   }
 
   @Override
