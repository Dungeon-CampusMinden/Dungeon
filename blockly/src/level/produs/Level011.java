--- conflicted
+++ resolved
@@ -95,7 +95,6 @@
     Game.add(MiscFactory.fireballScroll(customPoints().get(8).toPoint()));
     Game.add(MiscFactory.fireballScroll(customPoints().get(9).toPoint()));
 
-<<<<<<< HEAD
     BlocklyMonster.GUARD
         .builder()
         .attackRange(5)
@@ -108,23 +107,6 @@
         .attackRange(0)
         .addToGame()
         .viewDirection(Direction.UP)
-=======
-    BlocklyMonster.BlocklyMonsterBuilder guardBuilder = BlocklyMonster.GUARD.builder();
-    guardBuilder.addToGame();
-    guardBuilder.range(5);
-    guardBuilder.viewDirection(Direction.LEFT);
-    guardBuilder.spawnPoint(customPoints().get(10).toPoint());
-    guardBuilder.build();
-
-    BlocklyMonster.BlocklyMonsterBuilder bossBuilder = BlocklyMonster.BLACK_KNIGHT.builder();
-    bossBuilder.range(0);
-    bossBuilder.addToGame();
-    bossBuilder.viewDirection(Direction.UP);
-    bossBuilder.spawnPoint(customPoints().get(11).toPoint());
-    Entity boss = bossBuilder.build();
-    boss.fetch(HealthComponent.class)
-        .orElseThrow()
->>>>>>> 56a35865
         .onDeath(
             entity ->
                 DialogUtils.showTextPopup("NEEEEEEEEEEEEEEEEIN! ICH WERDE MICH RÄCHEN!", "SIEG!"))
