--- conflicted
+++ resolved
@@ -14,13 +14,8 @@
   "devDependencies": {
     "@eslint/js": "^9.29.0",
     "typescript": "^5.8.3",
-<<<<<<< HEAD
-    "typescript-eslint": "^8.37.0",
+    "typescript-eslint": "^8.38.0",
     "vite": "^7.0.5",
-=======
-    "typescript-eslint": "^8.38.0",
-    "vite": "^7.0.4",
->>>>>>> 5c20f231
     "vite-plugin-singlefile": "^2.3.0"
   },
   "dependencies": {
